module.exports = {
  port: 8555,
  norpc: true,
  deepSkip: true,
<<<<<<< HEAD
  skipFiles: ['imports', 'Pool1.sol', 'Pool2.sol', 'mocks'],
=======
  skipFiles: [
    'imports',
    'Pool1.sol',
    'Pool2.sol',
    'PoolData.sol',
    'EventCaller.sol',
    'Governance.sol',
    'ProposalCategory.sol',
    'mocks'
  ],
>>>>>>> d5248706
  forceParse: [
    'imports/ERC1132',
    'imports/govblocks-protocol',
    'Governance.sol',
    'ProposalCategory.sol',
    'mocks'
  ]
};<|MERGE_RESOLUTION|>--- conflicted
+++ resolved
@@ -2,20 +2,15 @@
   port: 8555,
   norpc: true,
   deepSkip: true,
-<<<<<<< HEAD
-  skipFiles: ['imports', 'Pool1.sol', 'Pool2.sol', 'mocks'],
-=======
   skipFiles: [
     'imports',
     'Pool1.sol',
     'Pool2.sol',
-    'PoolData.sol',
     'EventCaller.sol',
     'Governance.sol',
     'ProposalCategory.sol',
     'mocks'
   ],
->>>>>>> d5248706
   forceParse: [
     'imports/ERC1132',
     'imports/govblocks-protocol',
