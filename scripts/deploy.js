--- conflicted
+++ resolved
@@ -274,12 +274,8 @@
   if (['hardhat', 'localhost'].includes(network.name)) {
     const chainlinkDaiMock = await ChainlinkAggregatorMock.new();
     await chainlinkDaiMock.setLatestAnswer('357884806717390');
-<<<<<<< HEAD
-
-=======
     const chainlinkStEthMock = await ChainlinkAggregatorMock.new();
     await chainlinkStEthMock.setLatestAnswer('1000000000000000000');
->>>>>>> 079a5575
     verifier.add(chainlinkDaiMock);
     verifier.add(chainlinkStEthMock);
     priceFeedOracle = await PriceFeedOracle.new(
