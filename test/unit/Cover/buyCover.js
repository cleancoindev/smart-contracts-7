--- conflicted
+++ resolved
@@ -1,18 +1,13 @@
 const { assert } = require('chai');
-<<<<<<< HEAD
-const { web3, ethers: { utils: { parseEther } } } = require('hardhat');
-const { time, expectRevert, constants: { ZERO_ADDRESS } } = require('@openzeppelin/test-helpers');
-=======
 const {
   web3,
   ethers: {
     utils: { parseEther },
   },
 } = require('hardhat');
-const { time, expectRevert } = require('@openzeppelin/test-helpers');
+const { time, expectRevert, constants: { ZERO_ADDRESS } } = require('@openzeppelin/test-helpers');
 const { hex, zeroPadRight } = require('../utils').helpers;
 const { calculatePrice } = require('./helpers');
->>>>>>> e2441d06
 
 const CoverMockStakingPool = artifacts.require('CoverMockStakingPool');
 
@@ -75,7 +70,6 @@
       },
     );
 
-<<<<<<< HEAD
     const expectedCoverId = '0';
 
     const storedCover = await cover.covers(expectedCoverId);
@@ -85,11 +79,5 @@
     await assert.equal(storedCover.period, period);
     await assert.equal(storedCover.amount.toString(), amount.toString());
     await assert.equal(storedCover.priceRatio.toString(), targetPriceRatio.toString());
-=======
-    const receipt = await tx.wait();
-    console.log({
-      receipt: receipt.gasUsed.toString(),
-    });
->>>>>>> e2441d06
   });
 });