const Governance = artifacts.require('Governance');
// const GovernanceNew = artifacts.require('GovernanceNew');
const MemberRoles = artifacts.require('MemberRoles');
const ProposalCategory = artifacts.require('ProposalCategory');
// const ProposalCategoryNew = artifacts.require('ProposalCategoryNew');
const OwnedUpgradeabilityProxy = artifacts.require('OwnedUpgradeabilityProxy');
const TokenController = artifacts.require('TokenController');
const NXMaster = artifacts.require('NXMasterMock');
const ClaimsReward = artifacts.require('ClaimsReward');
const NXMToken = artifacts.require('NXMToken');
const TokenData = artifacts.require('TokenDataMock');
const PoolData = artifacts.require('PoolDataMock');
const assertRevert = require('./utils/assertRevert.js').assertRevert;
const increaseTime = require('./utils/increaseTime.js').increaseTime;
<<<<<<< HEAD
const encode = require('./utils/encoder.js').encode;
=======
const {encode, encode1} = require('./utils/encoder.js');
>>>>>>> 3ee40cf6
const {toHex, toWei} = require('./utils/ethTools.js');
const expectEvent = require('./utils/expectEvent');
const gvProp = require('./utils/gvProposal.js').gvProposal;
const Web3 = require('web3');
const {
  gvProposalWithIncentive,
  gvProposalWithoutTrigger,
  setTriggerActionTime
} = require('./utils/gvProposal.js');
const AdvisoryBoard = '0x41420000';
let maxAllowance =
  '115792089237316195423570985008687907853269984665640564039457584007913129639935';

let gv;
let cr;
let pc;
let nxms;
let proposalId;
let pId;
let mr;
let nxmToken;
let tc;
let td;
let pd;
let accounts = [];

contract(
  'Governance',
  ([
    ab1,
    ab2,
    ab3,
    ab4,
    mem1,
    mem2,
    mem3,
    mem4,
    mem5,
    mem6,
    mem7,
    notMember
  ]) => {
    before(async function() {
      accounts = [
        ab1,
        ab2,
        ab3,
        ab4,
        mem1,
        mem2,
        mem3,
        mem4,
        mem5,
        mem6,
        mem7,
        notMember
      ];
      nxms = await NXMaster.deployed();
      cr = await ClaimsReward.deployed();
      nxmToken = await NXMToken.deployed();
      let address = await nxms.getLatestAddress(toHex('GV'));
      gv = await Governance.at(address);
      address = await nxms.getLatestAddress(toHex('PC'));
      pc = await ProposalCategory.at(address);
      address = await nxms.getLatestAddress(toHex('MR'));
      mr = await MemberRoles.at(address);
      tc = await TokenController.deployed();
      td = await TokenData.deployed();
      pd = await PoolData.deployed();
      await nxmToken.approve(tc.address, maxAllowance);

      //To cover functions in govblocks interface, which are not implemented by NexusMutual
      await gv.addSolution(0, '', '0x');
      await gv.openProposalForVoting(0);
      await gv.pauseProposal(0);
      await gv.resumeProposal(0);

      actionHash = encode1(['bytes8', 'uint256'], [toHex('ACWT'), 0]);
      pId = (await gv.getProposalLength()).toNumber();
      await gvProp(22, actionHash, mr, gv, 2);
      await increaseTime(86500);
      await assertRevert(gv.rejectAction(pId));
      await gv.setInitialActionParameters();
      await assertRevert(gv.setInitialActionParameters());
      await setTriggerActionTime(mr, gv);
    });

    it('Should be able to change tokenHoldingTime manually', async function() {
      await assertRevert(gv.updateUintParameters(toHex('GOVHOLD'), 3000));
    });

    it('Only Advisory Board members are authorized to categorize proposal', async function() {
      let allowedToCategorize = await gv.allowedToCatgorize();
      assert.equal(allowedToCategorize.toNumber(), 1);
    });

    it('Should not allow unauthorized to change master address', async function() {
      await assertRevert(
        gv.changeMasterAddress(nxms.address, {from: notMember})
      );
      await gv.changeDependentContractAddress();
    });

    it('Should not allow unauthorized to create proposal', async function() {
      await assertRevert(
        gv.createProposal('Proposal', 'Description', 'Hash', 0, {
          from: notMember
        })
      );
      await assertRevert(
        gv.createProposalwithSolution(
          'Add new member',
          'Add new member',
          'hash',
          9,
          '',
          '0x',
          {from: notMember}
<<<<<<< HEAD
=======
        )
      );
    });

    it('Should not allow to create proposal with solution with category id zero', async function() {
      await assertRevert(
        gv.createProposalwithSolution(
          'Add new member',
          'Add new member',
          'hash',
          0,
          '',
          '0x'
>>>>>>> 3ee40cf6
        )
      );
    });

    it('Should not allow to add in AB if not member', async function() {
      await assertRevert(mr.addInitialABMembers([ab2, ab3, ab4]));
    });

    it('Should create a proposal', async function() {
      let propLength = await gv.getProposalLength();
      proposalId = propLength.toNumber();
      await gv.createProposal('Proposal1', 'Proposal1', 'Proposal1', 0); //Pid 1
      let propLength2 = await gv.getProposalLength();
      assert.isAbove(
        propLength2.toNumber(),
        propLength.toNumber(),
        'Proposal not created'
      );
    });

    it('Should not allow unauthorized person to categorize proposal', async function() {
      await assertRevert(
        gv.categorizeProposal(proposalId, 1, 0, {from: notMember})
      );
    });

    it('Should not categorize under invalid category', async function() {
      await assertRevert(gv.categorizeProposal(proposalId, 0, 0));
      await assertRevert(gv.categorizeProposal(proposalId, 35, 0));
    });

    it('Should categorize proposal', async function() {
      await gv.categorizeProposal(proposalId, 1, 0);
      let proposalData = await gv.proposal(proposalId);
      assert.equal(proposalData[1].toNumber(), 1, 'Proposal not categorized');
    });

<<<<<<< HEAD
    it('15.9 Should update proposal details', async function() {
=======
    it('Should update proposal details', async function() {
>>>>>>> 3ee40cf6
      let {logs} = await gv.updateProposal(
        proposalId,
        'Addnewmember',
        'AddnewmemberSD',
        'AddnewmemberDescription'
      );
    });

    it('Should reset proposal category', async function() {
      var proposalDataUpdated = await gv.proposal(proposalId);
      assert.equal(proposalDataUpdated[1].toNumber(), 0, 'Category not reset');
    });

    it('Should not open proposal for voting before categorizing', async () => {
      await assertRevert(
        gv.submitProposalWithSolution(proposalId, 'Addnewmember', '0x4d52')
      );
    });

    it('Should allow only owner to open proposal for voting', async () => {
      await gv.categorizeProposal(proposalId, 9, toWei(1));
      await gv.proposal(proposalId);
      await pc.category(9);
      await assertRevert(gv.submitVote(proposalId, 1));
      await assertRevert(
        gv.submitProposalWithSolution(
          proposalId,
          'Addnewmember',
          '0xffa3992900000000000000000000000000000000000000000000000000000000000000004344000000000000000000000000000000000000000000000000000000000000',
          {from: notMember}
        )
      );
      await gv.submitProposalWithSolution(
        proposalId,
        'Addnewmember',
        '0xffa3992900000000000000000000000000000000000000000000000000000000000000004344000000000000000000000000000000000000000000000000000000000000'
      );
      assert.equal((await gv.canCloseProposal(proposalId)).toNumber(), 0);
    });

    it('Should allow open proposal for voting only once', async () => {
      await assertRevert(
        gv.submitProposalWithSolution(
          proposalId,
          'Addnewmember',
          '0xffa3992900000000000000000000000000000000000000000000000000000000000000004344000000000000000000000000000000000000000000000000000000000000'
        )
      );
    });

    it('Should not update proposal if solution exists', async function() {
      await assertRevert(gv.categorizeProposal(proposalId, 2, toWei(1)));
      await assertRevert(
        gv.updateProposal(
          proposalId,
          'Addnewrole',
          'AddnewRoleSD',
          'AddnewRoleDescription'
        )
      );
    });

    it('Should not allow voting for non existent solution', async () => {
      await assertRevert(gv.submitVote(proposalId, 5));
    });

<<<<<<< HEAD
    it('15.15 Should not allow unauthorized people to vote', async () => {
=======
    it('Should not allow unauthorized people to vote', async () => {
>>>>>>> 3ee40cf6
      await assertRevert(gv.submitVote(proposalId, 1, {from: notMember}));
    });

    it('Should submit vote to valid solution', async function() {
      await gv.submitVote(proposalId, 1);
      await gv.proposalDetails(proposalId);
      await assertRevert(gv.submitVote(proposalId, 1));
    });

    // it('Should not claim reward for an open proposal', async function() {
    //   await assertRevert(cr.claimAllPendingReward(20));
    // });

    it('Should not trigger action before closing proposal', async function() {
      await assertRevert(gv.triggerAction(proposalId));
    });

    it('Should close proposal', async function() {
      let canClose = await gv.canCloseProposal(proposalId);
      assert.equal(canClose.toNumber(), 1);
      await gv.closeProposal(proposalId);
    });

    it('Should execute action for AB proposals', async function() {
      assert.equal(await gv.proposalActionStatus(proposalId), 3);
    });

    it('Should not reject action after trigger action', async function() {
      await assertRevert(gv.rejectAction(proposalId));
    });

    it('Should not close already closed proposal', async function() {
      let canClose = await gv.canCloseProposal(proposalId);
      assert.equal(canClose.toNumber(), 2);
      await assertRevert(gv.closeProposal(proposalId));
    });

    it('Should get rewards', async function() {
      let pendingRewards = await gv.getPendingReward(ab1);
    });

    it('Should claim reward only through claimRewards contract', async function() {
      await assertRevert(gv.claimReward(ab1, 20));
    });

    it('Should claim rewards', async function() {
      await nxms.isMember(ab1);
      await nxmToken.balanceOf(cr.address);
      await cr.claimAllPendingReward(20);
      let pendingRewards = await gv.getPendingReward(ab1);
      assert.equal(pendingRewards.toNumber(), 0, 'Rewards not claimed');
      pId = await gv.getProposalLength();
      lastClaimed = await gv.lastRewardClaimed(ab1);
    });

    // it('Should not claim reward twice for same proposal', async function() {
    //   await assertRevert(cr.claimAllPendingReward(20));
    // });

    it('Should claim rewards for multiple number of proposals', async function() {
      let action = 'updateUintParameters(bytes8,uint)';
      let code = toHex('MAXFOL');
      let proposedValue = 50;
      let lastClaimed = await gv.lastRewardClaimed(ab1);
      let actionHash = encode1(['bytes8', 'uint256'], [code, proposedValue]);
      pId = await gv.getProposalLength();
      lastClaimed = await gv.lastRewardClaimed(ab1);
      for (let i = 0; i < 3; i++) {
        let propId = (await gv.getProposalLength()).toNumber();
        await gvProposalWithIncentive(22, actionHash, mr, gv, 2, 10);
      }
      let members = await mr.members(2);
      let iteration = 0;
      for (iteration = 0; iteration < members[1].length; iteration++) {
        await cr.claimAllPendingReward(20);
      }
      pId = await gv.getProposalLength();
      lastClaimed = await gv.lastRewardClaimed(ab1);
    });

    it('Claim rewards for proposals which are not in sequence', async function() {
      pId = await gv.getProposalLength();
      let action = 'updateUintParameters(bytes8,uint)';
      let code = toHex('MAXFOL');
      let proposedValue = 50;
      let actionHash = encode1(['bytes8', 'uint256'], [code, proposedValue]);
      for (let i = 0; i < 3; i++) {
        let propId = (await gv.getProposalLength()).toNumber();
        await gvProposalWithIncentive(22, actionHash, mr, gv, 2, 10);
      }
      let p = await gv.getProposalLength();
      await gv.createProposal('proposal', 'proposal', 'proposal', 0);
      await gv.categorizeProposal(p, 22, 10);
      await gv.submitProposalWithSolution(p, 'proposal', actionHash);
      let members = await mr.members(2);
      let iteration = 0;
      for (iteration = 0; iteration < members[1].length; iteration++) {
        await gv.submitVote(p, 1, {
          from: members[1][iteration]
        });
      }
      for (let i = 0; i < 3; i++) {
        let propId = (await gv.getProposalLength()).toNumber();
        await gvProposalWithIncentive(22, actionHash, mr, gv, 2, 10);
      }
      for (iteration = 0; iteration < members[1].length; iteration++) {
        await cr.claimAllPendingReward(20);
      }
      let p1 = await gv.getProposalLength();
      let lastClaimed = await gv.lastRewardClaimed(ab1);
      assert.equal(lastClaimed.toNumber(), p.toNumber() - 1);
      await gv.closeProposal(p);
      await gv.triggerAction(p);
      await gv.getPendingReward(ab1);
      for (iteration = 0; iteration < members[1].length; iteration++) {
        await cr.claimAllPendingReward(20);
      }

      lastClaimed = await gv.lastRewardClaimed(ab1);
      assert.equal(lastClaimed.toNumber(), p1.toNumber() - 1);
    });

    it('Claim rewards for proposals which are not in sequence - 2', async function() {
      pId = await gv.getProposalLength();
      let action = 'updateUintParameters(bytes8,uint)';
      let code = toHex('MAXFOL');
      let proposedValue = 50;
      let actionHash = encode1(['bytes8', 'uint256'], [code, proposedValue]);
      for (let i = 0; i < 3; i++) {
        let propId = (await gv.getProposalLength()).toNumber();
        await gvProposalWithIncentive(22, actionHash, mr, gv, 2, 10);
      }
      let p = await gv.getProposalLength();
      await gv.createProposal('proposal', 'proposal', 'proposal', 0);
      await gv.categorizeProposal(p, 22, 10);
      await gv.submitProposalWithSolution(p, 'proposal', actionHash);
      let members = await mr.members(2);
      let iteration = 0;
      for (iteration = 0; iteration < members[1].length; iteration++) {
        await gv.submitVote(p, 1, {
          from: members[1][iteration]
        });
      }
      for (let i = 0; i < 3; i++) {
        let propId = (await gv.getProposalLength()).toNumber();
        await gvProposalWithIncentive(22, actionHash, mr, gv, 2, 10);
      }
      let p2 = await gv.getProposalLength();
      await gv.createProposal('proposal', 'proposal', 'proposal', 0);
      await gv.categorizeProposal(p2, 22, 10);
      await gv.submitProposalWithSolution(p2, 'proposal', actionHash);
      members = await mr.members(2);
      iteration = 0;
      for (iteration = 0; iteration < members[1].length; iteration++) {
        await gv.submitVote(p2, 1, {
          from: members[1][iteration]
        });
      }
      for (iteration = 0; iteration < members[1].length; iteration++) {
        await cr.claimAllPendingReward(20);
      }
      await gv.closeProposal(p);
      await gv.closeProposal(p2);
      await gv.triggerAction(p);
      await gv.triggerAction(p2);
      await gv.getPendingReward(ab1);
      for (iteration = 0; iteration < members[1].length; iteration++) {
        await cr.claimAllPendingReward(20);
      }

      lastClaimed = await gv.lastRewardClaimed(ab1);
    });

    it('Claim Rewards for maximum of 20 proposals', async function() {
      await gv.setDelegationStatus(true, {from: ab1});
<<<<<<< HEAD
      let actionHash = encode(
        'updateUintParameters(bytes8,uint)',
        'MAXFOL',
        50
      );
=======
      let actionHash = encode1(['bytes8', 'uint'], [toHex('MAXFOL'), 50]);
>>>>>>> 3ee40cf6
      let p1 = await gv.getProposalLength();
      let lastClaimed = await gv.lastRewardClaimed(ab1);
      for (let i = 0; i < 7; i++) {
        let propId = (await gv.getProposalLength()).toNumber();
        await gvProposalWithIncentive(22, actionHash, mr, gv, 2, 10);
      }
      await cr.claimAllPendingReward(5);
      p1 = await gv.getProposalLength();
      let lastProposal = p1.toNumber() - 1;
      lastClaimed = await gv.lastRewardClaimed(ab1);
      //Two proposal are still pending to be claimed since 5 had been passed as max records to claim
      assert.equal(lastClaimed.toNumber(), lastProposal - 2);
    });

    it('Claim Reward for followers', async function() {
      let actionHash = encode1(['bytes8', 'uint'], [toHex('MAXFOL'), 50]);
      await mr.payJoiningFee(mem1, {
        value: '2000000000000000',
        from: mem1
      });
      await mr.kycVerdict(mem1, true, {
        from: ab1
      });
      await gv.delegateVote(ab1, {from: mem1});
      await increaseTime(604805);
      let lastClaimedAb1 = await gv.lastRewardClaimed(ab1);
      let lastClaimedMem1 = await gv.lastRewardClaimed(mem1);
      //ab1 has 2 reward pending to be claimed in previous case
      //last claimed of member will be total number of votes of ab1 untill his delegation
      assert.equal(lastClaimedMem1.toNumber(), lastClaimedAb1.toNumber() + 2);
      for (let i = 0; i < 7; i++) {
        let propId = (await gv.getProposalLength()).toNumber();
        await gvProposalWithIncentive(22, actionHash, mr, gv, 1, 10);
      }
      await cr.claimAllPendingReward(5, {from: mem1});
      let lastClaimedMem2 = await gv.lastRewardClaimed(mem1);
      assert.equal(lastClaimedMem1.toNumber() + 5, lastClaimedMem2);
    });

    it('Last reward claimed should be updated when follower undelegates', async function() {
      await cr.claimAllPendingReward(20, {from: ab1});
      await cr.claimAllPendingReward(20, {from: mem1});
      // await gv.setDelegationStatus(false, { from: ab1 });
      await gv.unDelegate({from: mem1});
      await increaseTime(604900);
      let lastRewardClaimed = await gv.lastRewardClaimed(mem1);
      //Till now Member 1 hasn't voted on his own, so his vote count will be 0
      assert.equal(lastRewardClaimed.toNumber(), 0);
    });

    it('Should not get reward if delegated with in tokenHoldingTime', async function() {
      let mem1Balance = await nxmToken.balanceOf(mem1);
      let actionHash = encode(
        'updateUintParameters(bytes8,uint)',
        'MAXFOL',
        50
      );
      for (let i = 0; i < 6; i++) {
        let propId = (await gv.getProposalLength()).toNumber();
        await gvProposalWithIncentive(22, actionHash, mr, gv, 1, 10);
      }
      await cr.claimAllPendingReward(4, {from: ab1});
      let lastProposal = (await gv.getProposalLength()).toNumber() - 1;
      let lastVoteId = await gv.memberProposalVote(ab1, lastProposal);
      let lastClaimedAb1 = await gv.lastRewardClaimed(ab1);
      //Two proposals are pending to claim reward
      assert.equal(lastClaimedAb1.toNumber(), lastVoteId.toNumber() - 2);
      await gv.delegateVote(ab1, {from: mem1});
      await gvProposalWithIncentive(22, actionHash, mr, gv, 1, 10); //32 Member doesn't get rewards for this proposal
      await increaseTime(604805);
      let p1 = await gv.getProposalLength();
      await gvProposalWithIncentive(22, actionHash, mr, gv, 1, 10); //33
      let p1Rewards = await gv.proposal(p1.toNumber());
      let p = await gv.getProposalLength();
      await gv.createProposal('proposal', 'proposal', 'proposal', 0); //34
      await gv.categorizeProposal(p, 22, 10);
      await gv.submitProposalWithSolution(p, 'proposal', actionHash);
      await gv.submitVote(p, 1, {from: ab1});
      let p2 = await gv.getProposalLength();
      await gvProposalWithIncentive(22, actionHash, mr, gv, 1, 10); //35
      let p2Rewards = await gv.proposal(p2.toNumber());
      await cr.claimAllPendingReward(5, {from: mem1});
      // lastClaimedAb1 = await gv.lastRewardClaimed(ab1);
      let lastClaimedMem1 = await gv.lastRewardClaimed(mem1);
      assert.equal(lastClaimedMem1.toNumber(), p.toNumber() - 1);
      let mem1Balance1 = await nxmToken.balanceOf(mem1);
      let expectedBalance =
        mem1Balance.toNumber() +
        p1Rewards[4].toNumber() / 2 +
        p2Rewards[4].toNumber() / 2;
      assert.equal(mem1Balance1, expectedBalance);
      await gv.closeProposal(p);
<<<<<<< HEAD
=======
      await gv.triggerAction(p);
>>>>>>> 3ee40cf6
      await cr.claimAllPendingReward(5, {from: mem1});
      lastClaimedMem1 = await gv.lastRewardClaimed(mem1);
      let pRewards = await gv.proposal(p.toNumber());
      let mem1Balance2 = await nxmToken.balanceOf(mem1);
      expectedBalance = mem1Balance1.toNumber() + pRewards[4].toNumber() / 2;
      assert.equal(mem1Balance2.toNumber(), expectedBalance);
      await cr.claimAllPendingReward(20, {from: ab1});
      await cr.claimAllPendingReward(20, {from: mem1});
      await gv.setDelegationStatus(false, {from: ab1});
      await gv.unDelegate({from: mem1});
    });

    it('Proposal should be closed if not categorized for more than 14 days', async function() {
      pId = await gv.getProposalLength();
      await gv.createProposal('Proposal', 'Proposal', 'Proposal', 0);
      await increaseTime(604810 * 2);
      await gv.closeProposal(pId);
      await assertRevert(gv.triggerAction(pId));
    });

    it('Proposal should be closed if not submitted to vote for more than 14 days', async function() {
      pId = await gv.getProposalLength();
      await gv.createProposal('Proposal', 'Proposal', 'Proposal', 0);
      await gv.categorizeProposal(pId, 22, 10);
      await increaseTime(604810 * 2);
      await gv.closeProposal(pId);
      await assertRevert(gv.triggerAction(pId));
    });

<<<<<<< HEAD
    describe('Delegation cases', function() {
      it('15.24 Initialising Members', async function() {
        await increaseTime(604900);
        await assertRevert(mr.changeMaxABCount(4, {from: ab2}));
        await mr.payJoiningFee(ab2, {
          value: '2000000000000000',
          from: ab2
        });
        await mr.kycVerdict(ab2, true, {
          from: ab1
        });
        await mr.payJoiningFee(ab3, {
          value: '2000000000000000',
          from: ab3
        });
        await mr.kycVerdict(ab3, true, {
          from: ab1
        });
        await mr.payJoiningFee(ab4, {
          value: '2000000000000000',
          from: ab4
        });
        await mr.kycVerdict(ab4, true, {
          from: ab1
        });
        await mr.addInitialABMembers([ab2, ab3, ab4]);
        for (let i = 5; i < 11; i++) {
          await mr.payJoiningFee(web3.eth.accounts[i], {
=======
    it('Initialising AB Members', async function() {
      await increaseTime(604900);
      await assertRevert(mr.changeMaxABCount(4, {from: ab2}));
      await mr.payJoiningFee(ab2, {
        value: '2000000000000000',
        from: ab2
      });
      await mr.kycVerdict(ab2, true, {
        from: ab1
      });
      await mr.payJoiningFee(ab3, {
        value: '2000000000000000',
        from: ab3
      });
      await mr.kycVerdict(ab3, true, {
        from: ab1
      });
      await mr.payJoiningFee(ab4, {
        value: '2000000000000000',
        from: ab4
      });
      await mr.kycVerdict(ab4, true, {
        from: ab1
      });
      await mr.addInitialABMembers([ab2, ab3, ab4]);
      for (let i = 1; i < 11; i++) {
        if (i >= 5) {
          await mr.payJoiningFee(accounts[i], {
>>>>>>> 3ee40cf6
            value: '2000000000000000',
            from: accounts[i]
          });
          await mr.kycVerdict(accounts[i], true, {
            from: accounts[0]
          });
        }
        await nxmToken.transfer(accounts[i], toWei(60000));
      }
      await increaseTime(604800);
    });

    it('Create a proposal, pass, then check no action executed. Try to execute action after x timeperiod and it should work', async function() {
      await increaseTime(604800);
      balance = await web3.eth.getBalance(notMember);
      pId = (await gv.getProposalLength()) / 1;
      let IAStatusETH = await pd.getInvestmentAssetStatus(toHex('ETH'));
      let actionHash = encode1(
        ['bytes4', 'bool'],
        [toHex('ETH'), !IAStatusETH]
      );
      await gvProposalWithoutTrigger(15, actionHash, mr, gv, 2);
      let IAStatusETHNew = await pd.getInvestmentAssetStatus(toHex('ETH'));
      assert.equal(IAStatusETH, IAStatusETHNew, 'Action executed');
      let proposal = await gv.proposal(pId);
      assert.equal(proposal[2].toNumber(), 3);
      await increaseTime(86500);
      await gv.triggerAction(pId);
      IAStatusETHNew = await pd.getInvestmentAssetStatus(toHex('ETH'));
      assert.notEqual(IAStatusETH, IAStatusETHNew, 'Action not executed');
    });

    it('Increase proposal action waiting time', async function() {
      let actionHash = encode1(['bytes8', 'uint256'], [toHex('ACWT'), 24]);
      let p = await gv.getProposalLength();
      await gv.createProposal('proposal', 'proposal', 'proposal', 0);
      await gv.categorizeProposal(p, 22, 0);
      await gv.submitProposalWithSolution(p, 'proposal', actionHash);
      let members = await mr.members(2);
      let iteration = 0;
      for (iteration = 0; iteration < members[1].length; iteration++)
        await gv.submitVote(p, 1, {
          from: members[1][iteration]
        });
      await gv.closeProposal(p);
      let proposal = await gv.proposal(p);
      assert.equal(proposal[2].toNumber(), 3);
      await gv.triggerAction(p);
    });

    it('Create a proposal, pass, then check no action executed. Reject by 1 AB. Try to execute action after x timeperiod and it should work', async function() {
      await increaseTime(604800);
      let IAStatusETH = await pd.getInvestmentAssetStatus(toHex('ETH'));
      pId = (await gv.getProposalLength()) / 1;
      let actionHash = encode1(
        ['bytes4', 'bool'],
        [toHex('ETH'), !IAStatusETH]
      );
      await gvProposalWithoutTrigger(15, actionHash, mr, gv, 2);
      let IAStatusETHNew = await pd.getInvestmentAssetStatus(toHex('ETH'));
      assert.equal(IAStatusETH, IAStatusETHNew, 'Action executed');
      let proposal = await gv.proposal(pId);
      assert.equal(proposal[2].toNumber(), 3);
      await gv.rejectAction(pId);
      await increaseTime(86500);
      await gv.triggerAction(pId);
      IAStatusETHNew = await pd.getInvestmentAssetStatus(toHex('ETH'));
      assert.notEqual(IAStatusETH, IAStatusETHNew, 'Action not executed');
    });

    it('Create a proposal, pass, then check no action executed. Reject by 3 AB. Try to execute action after x timeperiod and it should not work', async function() {
      await increaseTime(604800);
      let IAStatusETH = await pd.getInvestmentAssetStatus(toHex('ETH'));
      pId = (await gv.getProposalLength()) / 1;
      let actionHash = encode1(
        ['bytes4', 'bool'],
        [toHex('ETH'), !IAStatusETH]
      );
      await gvProposalWithoutTrigger(15, actionHash, mr, gv, 2);
      let IAStatusETHNew = await pd.getInvestmentAssetStatus(toHex('ETH'));
      assert.equal(IAStatusETH, IAStatusETHNew, 'Action executed');
      let proposal = await gv.proposal(pId);
      assert.equal(proposal[2].toNumber(), 3);
      await gv.rejectAction(pId);
      await gv.rejectAction(pId, {from: ab3});
      await gv.rejectAction(pId, {from: ab2});
      await increaseTime(86500);
      await assertRevert(gv.triggerAction(pId));
      IAStatusETHNew = await pd.getInvestmentAssetStatus(toHex('ETH'));
      assert.equal(IAStatusETH, IAStatusETHNew, 'Action executed');
    });

    it('Create a proposal, pass, then check no action executed. Reject by same AB member twice. Should revert', async function() {
      await increaseTime(604800);
      let IAStatusETH = await pd.getInvestmentAssetStatus(toHex('ETH'));
      pId = (await gv.getProposalLength()) / 1;
      let actionHash = encode1(
        ['bytes4', 'bool'],
        [toHex('ETH'), !IAStatusETH]
      );
      await gvProposalWithoutTrigger(15, actionHash, mr, gv, 2);
      let IAStatusETHNew = await pd.getInvestmentAssetStatus(toHex('ETH'));
      assert.equal(IAStatusETH, IAStatusETHNew, 'Action executed');
      let proposal = await gv.proposal(pId);
      assert.equal(proposal[2].toNumber(), 3);
      await gv.rejectAction(pId);
      await assertRevert(gv.rejectAction(pId));
      await gv.rejectAction(pId, {from: ab3});
      await gv.rejectAction(pId, {from: ab4});
      await increaseTime(86500);
      await assertRevert(gv.rejectAction(pId));
      await assertRevert(gv.triggerAction(pId));
      IAStatusETHNew = await pd.getInvestmentAssetStatus(toHex('ETH'));
      assert.equal(IAStatusETH, IAStatusETHNew, 'Action executed');
    });

    it('Create a proposal, pass, then check no action executed. Reject by 1/3 AB after time elapsed it s should revert. Try to execute action after x timeperiod and it should work', async function() {
      await increaseTime(604800);
      let IAStatusETH = await pd.getInvestmentAssetStatus(toHex('ETH'));
      pId = (await gv.getProposalLength()) / 1;
      let actionHash = encode1(
        ['bytes4', 'bool'],
        [toHex('ETH'), !IAStatusETH]
      );
      await gvProposalWithoutTrigger(15, actionHash, mr, gv, 2);
      let proposal = await gv.proposal(pId);
      assert.equal(proposal[2].toNumber(), 3);
      let IAStatusETHNew = await pd.getInvestmentAssetStatus(toHex('ETH'));
      assert.equal(IAStatusETH, IAStatusETHNew, 'Action executed');
      await gv.rejectAction(pId);
      await increaseTime(86500);
      await assertRevert(gv.rejectAction(pId, {from: ab3}));
      await gv.triggerAction(pId);
      IAStatusETHNew = await pd.getInvestmentAssetStatus(toHex('ETH'));
      assert.notEqual(IAStatusETH, IAStatusETHNew, 'Action not executed');
    });

    it('Create a proposal to swap AB, pass, then check no action executed. Reject by AB to fail. Try to execute action after x timeperiod and it should work', async function() {
      await increaseTime(604800);
      pId = (await gv.getProposalLength()).toNumber();
      let actionHash = encode1(['address', 'address'], [mem1, ab2]);

      await gv.createProposalwithSolution(
        'Proposal9',
        'Proposal9',
        'Proposal9',
        16,
        'Swap AB Member',
        actionHash,
        {from: mem1}
      );

      await gv.submitVote(pId, 1, {from: ab1});
      await gv.submitVote(pId, 1, {from: ab2});
      await gv.submitVote(pId, 1, {from: ab3});
      await gv.submitVote(pId, 1, {from: ab4});
      await gv.submitVote(pId, 1, {from: mem1});
      await gv.submitVote(pId, 1, {from: mem2});
      await gv.submitVote(pId, 1, {from: mem3});
      await gv.submitVote(pId, 1, {from: mem4});
      await gv.submitVote(pId, 1, {from: mem6});
      await gv.submitVote(pId, 1, {from: mem7});

      await increaseTime(604800);
      await gv.closeProposal(pId);
      await assertRevert(gv.rejectAction(pId));
      let proposal = await gv.proposal(pId);
      assert.equal(proposal[2].toNumber(), 3);
      await increaseTime(86500);
      await gv.triggerAction(pId);
      let roleCheck = await mr.checkRole(ab2, 1);
      assert.equal(roleCheck, false);
      let roleCheck1 = await mr.checkRole(mem1, 1);
      assert.equal(roleCheck1, true);

      // Revert swap
      await increaseTime(604800);
      pId = (await gv.getProposalLength()).toNumber();
      actionHash = encode1(['address', 'address'], [ab2, mem1]);

      await gv.createProposalwithSolution(
        'Proposal9',
        'Proposal9',
        'Proposal9',
        16,
        'Swap AB Member',
        actionHash,
        {from: ab2}
      );

      await gv.submitVote(pId, 1, {from: ab1});
      // await gv.submitVote(pId, 1, {from: ab2});
      await gv.submitVote(pId, 1, {from: ab3});
      await gv.submitVote(pId, 1, {from: ab4});
      await gv.submitVote(pId, 1, {from: mem1});
      await gv.submitVote(pId, 1, {from: mem2});
      await gv.submitVote(pId, 1, {from: mem3});
      await gv.submitVote(pId, 1, {from: mem4});
      await gv.submitVote(pId, 1, {from: mem6});
      await gv.submitVote(pId, 1, {from: mem7});

      await increaseTime(604800);
      await gv.closeProposal(pId);
      await assertRevert(gv.rejectAction(pId));
      proposal = await gv.proposal(pId);
      assert.equal(proposal[2].toNumber(), 3);
      await increaseTime(86500);
      await gv.triggerAction(pId);
      roleCheck = await mr.checkRole(mem1, 1);
      assert.equal(roleCheck, false);
      roleCheck1 = await mr.checkRole(ab2, 1);
      assert.equal(roleCheck1, true);
    });

    it('Create a proposal, pass, then check no action executed. Reject by non-AB, It should revert. Try to execute action after x timeperiod and it should work', async function() {
      await increaseTime(604800);
      let IAStatusETH = await pd.getInvestmentAssetStatus(toHex('ETH'));
      pId = (await gv.getProposalLength()) / 1;
      let actionHash = encode1(
        ['bytes4', 'bool'],
        [toHex('ETH'), !IAStatusETH]
      );
      await gvProposalWithoutTrigger(15, actionHash, mr, gv, 2);
      let IAStatusETHNew = await pd.getInvestmentAssetStatus(toHex('ETH'));
      assert.equal(IAStatusETH, IAStatusETHNew, 'Action executed');
      let proposal = await gv.proposal(pId);
      assert.equal(proposal[2].toNumber(), 3);
      await assertRevert(gv.rejectAction(pId, {from: mem5}));
      await increaseTime(86500);
      await gv.triggerAction(pId);
      IAStatusETHNew = await pd.getInvestmentAssetStatus(toHex('ETH'));
      assert.notEqual(IAStatusETH, IAStatusETHNew, 'Action not executed');
    });

    it('Create a proposal with AB voting, pass, then action should be executed automatically. Reject should revert', async function() {
      await increaseTime(604800);
      pId = (await gv.getProposalLength()) / 1;
      let actionHash = '0x00';
      await gvProposalWithoutTrigger(6, actionHash, mr, gv, 1);
      let isPause = await nxms.isPause();
      assert.equal(isPause, true, 'Action executed');
      let proposal = await gv.proposal(pId);
      assert.equal(proposal[2].toNumber(), 3);
      await assertRevert(gv.rejectAction(pId, {from: mem5}));

      await increaseTime(86500);
      pId = (await gv.getProposalLength()) / 1;
      actionHash = encode1(['bool', 'bytes4'], [false, toHex('AB')]);
      await gvProposalWithoutTrigger(7, actionHash, mr, gv, 2);
      await increaseTime(86500);
      await gv.triggerAction(pId);
      isPause = await nxms.isPause();
      assert.equal(isPause, false, 'Action not executed');
    });

    describe('Delegation cases', function() {
      it('Fllower cannot delegate vote if Leader is not open for delegation', async function() {
        await increaseTime(604800);
        await assertRevert(gv.delegateVote(ab1, {from: mem1}));
      });
<<<<<<< HEAD
      it('15.25 Fllower cannot delegate vote if Leader is not open for delegation', async function() {
        await assertRevert(gv.delegateVote(ab1, {from: mem1}));
      });
      it('15.26 AB member cannot delegate vote to AB', async function() {
        await gv.setDelegationStatus(true, {from: ab1});
        await assertRevert(gv.delegateVote(ab1, {from: ab2}));
      });
      it('15.27 Owner cannot delegate vote', async function() {
        await gv.setDelegationStatus(true, {from: ab3});
        await assertRevert(gv.delegateVote(ab3, {from: ab1}));
      });
      it('15.28 AB member cannot delegate vote to Member', async function() {
        await gv.setDelegationStatus(true, {from: mem1});
        await assertRevert(gv.delegateVote(mem1, {from: ab4}));
      });
      it('15.29 AB member cannot delegate vote to Non-Member', async function() {
        await assertRevert(gv.delegateVote(notMember, {from: ab4}));
      });
      it('15.30 Non-Member cannot delegate vote', async function() {
        await assertRevert(gv.delegateVote(ab1, {from: notMember}));
      });
      it('15.31 AB member cannot delegate vote to AB who is follower', async function() {
        await gv.setDelegationStatus(true, {from: ab2});
        await assertRevert(gv.delegateVote(ab2, {from: ab4}));
      });
      it('15.32 Member can delegate vote to AB who is not a follower', async function() {
=======
      it('AB member cannot delegate vote to AB', async function() {
        await gv.setDelegationStatus(true, {from: ab1});
        await assertRevert(gv.delegateVote(ab1, {from: ab2}));
      });
      it('Owner cannot delegate vote', async function() {
        await gv.setDelegationStatus(true, {from: ab3});
        await assertRevert(gv.delegateVote(ab3, {from: ab1}));
      });
      it('AB member cannot delegate vote to Member', async function() {
        await gv.setDelegationStatus(true, {from: mem1});
        await assertRevert(gv.delegateVote(mem1, {from: ab4}));
      });
      it('AB member cannot delegate vote to Non-Member', async function() {
        await assertRevert(gv.delegateVote(notMember, {from: ab4}));
      });
      it('Non-Member cannot delegate vote', async function() {
        await assertRevert(gv.delegateVote(ab1, {from: notMember}));
      });
      it('AB member cannot delegate vote to AB who is follower', async function() {
        await gv.setDelegationStatus(true, {from: ab2});
        await assertRevert(gv.delegateVote(ab2, {from: ab4}));
      });
      it('Member can delegate vote to AB who is not a follower', async function() {
>>>>>>> 3ee40cf6
        await gv.delegateVote(ab1, {from: mem1});
        let alreadyDelegated = await gv.alreadyDelegated(ab1);
        assert.equal(alreadyDelegated, true);
      });
<<<<<<< HEAD
      it('15.34 Member can delegate vote to Member who is not follower', async function() {
=======
      it('Member can delegate vote to Member who is not follower', async function() {
>>>>>>> 3ee40cf6
        await gv.setDelegationStatus(true, {from: mem3});
        await gv.delegateVote(mem3, {from: mem5});
        let followers = await gv.getFollowers(mem3);
        let delegationData = await gv.allDelegation(followers[0].toNumber());
        assert.equal(delegationData[0], mem5);
      });
<<<<<<< HEAD
      it('15.35 Leader cannot delegate vote', async function() {
        await assertRevert(gv.delegateVote(ab3, {from: mem3}));
      });
      it('15.36 Member cannot delegate vote to Non-Member', async function() {
        await assertRevert(gv.delegateVote(notMember, {from: mem2}));
      });
      it('15.37 Member cannot delegate vote to member who is follower', async function() {
=======
      it('Leader cannot delegate vote', async function() {
        await assertRevert(gv.delegateVote(ab3, {from: mem3}));
      });
      it('Member cannot delegate vote to Non-Member', async function() {
        await assertRevert(gv.delegateVote(notMember, {from: mem2}));
      });
      it('Member cannot delegate vote to member who is follower', async function() {
>>>>>>> 3ee40cf6
        await assertRevert(gv.delegateVote(mem5, {from: mem2}));
      });
      it('Create a proposal', async function() {
        pId = (await gv.getProposalLength()).toNumber();
        await gv.createProposal('Proposal1', 'Proposal1', 'Proposal1', 0); //Pid 2
        await gv.categorizeProposal(pId, 13, toWei(130));
        await gv.submitProposalWithSolution(
          pId,
          'changes to pricing model',
          '0x'
        );
      });
<<<<<<< HEAD
      it('15.39 Ab cannot vote twice on a same proposal and cannot transfer nxm to others', async function() {
=======
      it('Ab cannot vote twice on a same proposal and cannot transfer nxm to others', async function() {
>>>>>>> 3ee40cf6
        await gv.submitVote(pId, 1, {from: ab3});
        await assertRevert(nxmToken.transferFrom(ab3, ab2, toWei(1)));
        await assertRevert(gv.submitVote(pId, 1, {from: ab3}));
      });
<<<<<<< HEAD
      it('15.40 Member cannot vote twice on a same proposal', async function() {
        await gv.submitVote(pId, 1, {from: mem4});
        await assertRevert(gv.submitVote(pId, 1, {from: mem4}));
      });
      it('15.41 Member cannot assign proxy if voted within 7 days', async function() {
        await assertRevert(gv.delegateVote(ab1, {from: mem4}));
      });
      it('15.42 Follower cannot vote on a proposal', async function() {
=======
      it('Member cannot vote twice on a same proposal', async function() {
        await gv.submitVote(pId, 1, {from: mem4});
        await assertRevert(gv.submitVote(pId, 1, {from: mem4}));
      });
      it('Member cannot assign proxy if voted within 7 days', async function() {
        await assertRevert(gv.delegateVote(ab1, {from: mem4}));
      });
      it('Follower cannot vote on a proposal', async function() {
>>>>>>> 3ee40cf6
        await assertRevert(gv.submitVote(pId, 1, {from: mem5}));
      });
      it('Member can assign proxy if voted more than 7 days earlier', async function() {
        await increaseTime(604850);
        await gv.delegateVote(ab1, {from: mem4});
      });
      it('Follower can undelegate vote if not voted since 7 days', async function() {
        await increaseTime(604800);
        await gv.unDelegate({from: mem5});
        await gv.alreadyDelegated(mem3);
        await increaseTime(259200);
      });
<<<<<<< HEAD
      it('15.45 Leader can change delegation status if there are no followers', async function() {
        await gv.setDelegationStatus(false, {from: mem5});
      });
      it('15.46 Follower cannot assign new proxy if revoked proxy within 7 days', async function() {
=======
      it('Leader can change delegation status if there are no followers', async function() {
        await gv.setDelegationStatus(false, {from: mem5});
      });
      it('Follower cannot assign new proxy if revoked proxy within 7 days', async function() {
>>>>>>> 3ee40cf6
        await assertRevert(gv.delegateVote(ab1, {from: mem5}));
      });
      it('Undelegated Follower cannot vote within 7 days since undelegation', async function() {
        pId = (await gv.getProposalLength()).toNumber();
        await gv.createProposal('Proposal2', 'Proposal2', 'Proposal2', 0); //Pid 3
        await gv.categorizeProposal(pId, 13, toWei(130));
        await gv.submitProposalWithSolution(
          pId,
          'changes to pricing model',
          '0x'
        );
        await assertRevert(gv.submitVote(pId, 1, {from: mem5}));
        await increaseTime(432000); //7 days will be completed since revoking proxy
        await gv.delegateVote(ab1, {from: mem7});
      });
      it('Undelegated Follower can vote after 7 days', async function() {
        let lockedTime = await nxmToken.isLockedForMV(mem2);
        await gv.submitVote(pId, 1, {from: ab1});
        await gv.submitVote(pId, 1, {from: ab3});
        await gv.submitVote(pId, 1, {from: mem2});
        await gv.submitVote(pId, 1, {from: mem3});
        await gv.submitVote(pId, 1, {from: mem5});
      });
      it('Tokens should be locked for 7 days after voting', async function() {
        let lockedTime = await nxmToken.isLockedForMV(mem2);
        assert.isAbove(lockedTime.toNumber(), Date.now() / 1000);
      });
      it('should not withdraw membership if he have pending rewads to claim', async function() {
        await increaseTime(604810);
        await gv.closeProposal(pId);
<<<<<<< HEAD
        await assertRevert(mr.withdrawMembership({from: mem5}));
      });
      it('15.51 Follower cannot undelegate if there are rewards pending to be claimed', async function() {
=======
        await assertRevert(gv.triggerAction(pId));
        await assertRevert(mr.withdrawMembership({from: mem5}));
      });
      it('Follower cannot undelegate if there are rewards pending to be claimed', async function() {
>>>>>>> 3ee40cf6
        await assertRevert(gv.unDelegate({from: mem5}));
        await cr.claimAllPendingReward(20, {from: mem5});
      });
      it('Follower should not get reward if delegated within 7days', async function() {
        let pendingReward = await gv.getPendingReward(mem7);
        assert.equal(pendingReward.toNumber(), 0);
      });
      it('Follower can assign new proxy if revoked proxy more than 7 days earlier', async function() {
        await increaseTime(604810);
        await gv.delegateVote(ab1, {from: mem5});
      });
      it('Should not get rewards if not participated in voting', async function() {
        let pendingReward = await gv.getPendingReward(mem6);
        assert.equal(pendingReward.toNumber(), 0);
      });
      it('Should not add followers more than followers limit', async function() {
        await increaseTime(604810);
        pId = (await gv.getProposalLength()).toNumber();
        await gv.createProposal('Proposal2', 'Proposal2', 'Proposal2', 0); //Pid 3
        await gv.categorizeProposal(pId, 22, 0);
        let actionHash = encode1(['bytes8', 'uint'], [toHex('MAXFOL'), 2]);
        await gv.submitProposalWithSolution(
          pId,
          'update max followers limit',
          actionHash
        );
        await gv.submitVote(pId, 1, {from: ab1});
        await gv.submitVote(pId, 1, {from: ab2});
        await gv.submitVote(pId, 1, {from: ab3});
        await gv.submitVote(pId, 1, {from: mem2});
        await gv.submitVote(pId, 1, {from: mem3});
        await gv.submitVote(pId, 1, {from: mem6});
        await increaseTime(604810);
        await gv.closeProposal(pId);
<<<<<<< HEAD
=======
        await increaseTime(86500);
        await gv.triggerAction(pId);
>>>>>>> 3ee40cf6
        await assertRevert(gv.delegateVote(ab1, {from: mem6}));
      });
    });
  }
);<|MERGE_RESOLUTION|>--- conflicted
+++ resolved
@@ -12,11 +12,7 @@
 const PoolData = artifacts.require('PoolDataMock');
 const assertRevert = require('./utils/assertRevert.js').assertRevert;
 const increaseTime = require('./utils/increaseTime.js').increaseTime;
-<<<<<<< HEAD
-const encode = require('./utils/encoder.js').encode;
-=======
 const {encode, encode1} = require('./utils/encoder.js');
->>>>>>> 3ee40cf6
 const {toHex, toWei} = require('./utils/ethTools.js');
 const expectEvent = require('./utils/expectEvent');
 const gvProp = require('./utils/gvProposal.js').gvProposal;
@@ -135,8 +131,6 @@
           '',
           '0x',
           {from: notMember}
-<<<<<<< HEAD
-=======
         )
       );
     });
@@ -150,7 +144,6 @@
           0,
           '',
           '0x'
->>>>>>> 3ee40cf6
         )
       );
     });
@@ -188,11 +181,7 @@
       assert.equal(proposalData[1].toNumber(), 1, 'Proposal not categorized');
     });
 
-<<<<<<< HEAD
-    it('15.9 Should update proposal details', async function() {
-=======
     it('Should update proposal details', async function() {
->>>>>>> 3ee40cf6
       let {logs} = await gv.updateProposal(
         proposalId,
         'Addnewmember',
@@ -259,11 +248,7 @@
       await assertRevert(gv.submitVote(proposalId, 5));
     });
 
-<<<<<<< HEAD
-    it('15.15 Should not allow unauthorized people to vote', async () => {
-=======
     it('Should not allow unauthorized people to vote', async () => {
->>>>>>> 3ee40cf6
       await assertRevert(gv.submitVote(proposalId, 1, {from: notMember}));
     });
 
@@ -439,15 +424,7 @@
 
     it('Claim Rewards for maximum of 20 proposals', async function() {
       await gv.setDelegationStatus(true, {from: ab1});
-<<<<<<< HEAD
-      let actionHash = encode(
-        'updateUintParameters(bytes8,uint)',
-        'MAXFOL',
-        50
-      );
-=======
       let actionHash = encode1(['bytes8', 'uint'], [toHex('MAXFOL'), 50]);
->>>>>>> 3ee40cf6
       let p1 = await gv.getProposalLength();
       let lastClaimed = await gv.lastRewardClaimed(ab1);
       for (let i = 0; i < 7; i++) {
@@ -540,10 +517,7 @@
         p2Rewards[4].toNumber() / 2;
       assert.equal(mem1Balance1, expectedBalance);
       await gv.closeProposal(p);
-<<<<<<< HEAD
-=======
       await gv.triggerAction(p);
->>>>>>> 3ee40cf6
       await cr.claimAllPendingReward(5, {from: mem1});
       lastClaimedMem1 = await gv.lastRewardClaimed(mem1);
       let pRewards = await gv.proposal(p.toNumber());
@@ -573,36 +547,6 @@
       await assertRevert(gv.triggerAction(pId));
     });
 
-<<<<<<< HEAD
-    describe('Delegation cases', function() {
-      it('15.24 Initialising Members', async function() {
-        await increaseTime(604900);
-        await assertRevert(mr.changeMaxABCount(4, {from: ab2}));
-        await mr.payJoiningFee(ab2, {
-          value: '2000000000000000',
-          from: ab2
-        });
-        await mr.kycVerdict(ab2, true, {
-          from: ab1
-        });
-        await mr.payJoiningFee(ab3, {
-          value: '2000000000000000',
-          from: ab3
-        });
-        await mr.kycVerdict(ab3, true, {
-          from: ab1
-        });
-        await mr.payJoiningFee(ab4, {
-          value: '2000000000000000',
-          from: ab4
-        });
-        await mr.kycVerdict(ab4, true, {
-          from: ab1
-        });
-        await mr.addInitialABMembers([ab2, ab3, ab4]);
-        for (let i = 5; i < 11; i++) {
-          await mr.payJoiningFee(web3.eth.accounts[i], {
-=======
     it('Initialising AB Members', async function() {
       await increaseTime(604900);
       await assertRevert(mr.changeMaxABCount(4, {from: ab2}));
@@ -631,7 +575,6 @@
       for (let i = 1; i < 11; i++) {
         if (i >= 5) {
           await mr.payJoiningFee(accounts[i], {
->>>>>>> 3ee40cf6
             value: '2000000000000000',
             from: accounts[i]
           });
@@ -892,34 +835,6 @@
         await increaseTime(604800);
         await assertRevert(gv.delegateVote(ab1, {from: mem1}));
       });
-<<<<<<< HEAD
-      it('15.25 Fllower cannot delegate vote if Leader is not open for delegation', async function() {
-        await assertRevert(gv.delegateVote(ab1, {from: mem1}));
-      });
-      it('15.26 AB member cannot delegate vote to AB', async function() {
-        await gv.setDelegationStatus(true, {from: ab1});
-        await assertRevert(gv.delegateVote(ab1, {from: ab2}));
-      });
-      it('15.27 Owner cannot delegate vote', async function() {
-        await gv.setDelegationStatus(true, {from: ab3});
-        await assertRevert(gv.delegateVote(ab3, {from: ab1}));
-      });
-      it('15.28 AB member cannot delegate vote to Member', async function() {
-        await gv.setDelegationStatus(true, {from: mem1});
-        await assertRevert(gv.delegateVote(mem1, {from: ab4}));
-      });
-      it('15.29 AB member cannot delegate vote to Non-Member', async function() {
-        await assertRevert(gv.delegateVote(notMember, {from: ab4}));
-      });
-      it('15.30 Non-Member cannot delegate vote', async function() {
-        await assertRevert(gv.delegateVote(ab1, {from: notMember}));
-      });
-      it('15.31 AB member cannot delegate vote to AB who is follower', async function() {
-        await gv.setDelegationStatus(true, {from: ab2});
-        await assertRevert(gv.delegateVote(ab2, {from: ab4}));
-      });
-      it('15.32 Member can delegate vote to AB who is not a follower', async function() {
-=======
       it('AB member cannot delegate vote to AB', async function() {
         await gv.setDelegationStatus(true, {from: ab1});
         await assertRevert(gv.delegateVote(ab1, {from: ab2}));
@@ -943,31 +858,17 @@
         await assertRevert(gv.delegateVote(ab2, {from: ab4}));
       });
       it('Member can delegate vote to AB who is not a follower', async function() {
->>>>>>> 3ee40cf6
         await gv.delegateVote(ab1, {from: mem1});
         let alreadyDelegated = await gv.alreadyDelegated(ab1);
         assert.equal(alreadyDelegated, true);
       });
-<<<<<<< HEAD
-      it('15.34 Member can delegate vote to Member who is not follower', async function() {
-=======
       it('Member can delegate vote to Member who is not follower', async function() {
->>>>>>> 3ee40cf6
         await gv.setDelegationStatus(true, {from: mem3});
         await gv.delegateVote(mem3, {from: mem5});
         let followers = await gv.getFollowers(mem3);
         let delegationData = await gv.allDelegation(followers[0].toNumber());
         assert.equal(delegationData[0], mem5);
       });
-<<<<<<< HEAD
-      it('15.35 Leader cannot delegate vote', async function() {
-        await assertRevert(gv.delegateVote(ab3, {from: mem3}));
-      });
-      it('15.36 Member cannot delegate vote to Non-Member', async function() {
-        await assertRevert(gv.delegateVote(notMember, {from: mem2}));
-      });
-      it('15.37 Member cannot delegate vote to member who is follower', async function() {
-=======
       it('Leader cannot delegate vote', async function() {
         await assertRevert(gv.delegateVote(ab3, {from: mem3}));
       });
@@ -975,7 +876,6 @@
         await assertRevert(gv.delegateVote(notMember, {from: mem2}));
       });
       it('Member cannot delegate vote to member who is follower', async function() {
->>>>>>> 3ee40cf6
         await assertRevert(gv.delegateVote(mem5, {from: mem2}));
       });
       it('Create a proposal', async function() {
@@ -988,25 +888,11 @@
           '0x'
         );
       });
-<<<<<<< HEAD
-      it('15.39 Ab cannot vote twice on a same proposal and cannot transfer nxm to others', async function() {
-=======
       it('Ab cannot vote twice on a same proposal and cannot transfer nxm to others', async function() {
->>>>>>> 3ee40cf6
         await gv.submitVote(pId, 1, {from: ab3});
         await assertRevert(nxmToken.transferFrom(ab3, ab2, toWei(1)));
         await assertRevert(gv.submitVote(pId, 1, {from: ab3}));
       });
-<<<<<<< HEAD
-      it('15.40 Member cannot vote twice on a same proposal', async function() {
-        await gv.submitVote(pId, 1, {from: mem4});
-        await assertRevert(gv.submitVote(pId, 1, {from: mem4}));
-      });
-      it('15.41 Member cannot assign proxy if voted within 7 days', async function() {
-        await assertRevert(gv.delegateVote(ab1, {from: mem4}));
-      });
-      it('15.42 Follower cannot vote on a proposal', async function() {
-=======
       it('Member cannot vote twice on a same proposal', async function() {
         await gv.submitVote(pId, 1, {from: mem4});
         await assertRevert(gv.submitVote(pId, 1, {from: mem4}));
@@ -1015,7 +901,6 @@
         await assertRevert(gv.delegateVote(ab1, {from: mem4}));
       });
       it('Follower cannot vote on a proposal', async function() {
->>>>>>> 3ee40cf6
         await assertRevert(gv.submitVote(pId, 1, {from: mem5}));
       });
       it('Member can assign proxy if voted more than 7 days earlier', async function() {
@@ -1028,17 +913,10 @@
         await gv.alreadyDelegated(mem3);
         await increaseTime(259200);
       });
-<<<<<<< HEAD
-      it('15.45 Leader can change delegation status if there are no followers', async function() {
-        await gv.setDelegationStatus(false, {from: mem5});
-      });
-      it('15.46 Follower cannot assign new proxy if revoked proxy within 7 days', async function() {
-=======
       it('Leader can change delegation status if there are no followers', async function() {
         await gv.setDelegationStatus(false, {from: mem5});
       });
       it('Follower cannot assign new proxy if revoked proxy within 7 days', async function() {
->>>>>>> 3ee40cf6
         await assertRevert(gv.delegateVote(ab1, {from: mem5}));
       });
       it('Undelegated Follower cannot vote within 7 days since undelegation', async function() {
@@ -1069,16 +947,10 @@
       it('should not withdraw membership if he have pending rewads to claim', async function() {
         await increaseTime(604810);
         await gv.closeProposal(pId);
-<<<<<<< HEAD
-        await assertRevert(mr.withdrawMembership({from: mem5}));
-      });
-      it('15.51 Follower cannot undelegate if there are rewards pending to be claimed', async function() {
-=======
         await assertRevert(gv.triggerAction(pId));
         await assertRevert(mr.withdrawMembership({from: mem5}));
       });
       it('Follower cannot undelegate if there are rewards pending to be claimed', async function() {
->>>>>>> 3ee40cf6
         await assertRevert(gv.unDelegate({from: mem5}));
         await cr.claimAllPendingReward(20, {from: mem5});
       });
@@ -1113,11 +985,8 @@
         await gv.submitVote(pId, 1, {from: mem6});
         await increaseTime(604810);
         await gv.closeProposal(pId);
-<<<<<<< HEAD
-=======
         await increaseTime(86500);
         await gv.triggerAction(pId);
->>>>>>> 3ee40cf6
         await assertRevert(gv.delegateVote(ab1, {from: mem6}));
       });
     });
