const Pool1 = artifacts.require('Pool1Mock');
const NXMToken = artifacts.require('NXMToken');
const TokenController = artifacts.require('TokenController');
const TokenFunctions = artifacts.require('TokenFunctionMock');
const PoolData = artifacts.require('PoolDataMock');
const TokenData = artifacts.require('TokenDataMock');
const Claims = artifacts.require('Claims');
const ClaimsData = artifacts.require('ClaimsDataMock');

const ClaimsReward = artifacts.require('ClaimsReward');
const QuotationDataMock = artifacts.require('QuotationDataMock');
const Quotation = artifacts.require('Quotation');
const MemberRoles = artifacts.require('MemberRoles');
const NXMaster = artifacts.require('NXMasterMock');
const MCR = artifacts.require('MCR');
const Governance = artifacts.require('Governance');
<<<<<<< HEAD
const PooledStaking = artifacts.require('PooledStakingMock');
=======
>>>>>>> c8dde412
const {assertRevert} = require('./utils/assertRevert');
const {advanceBlock} = require('./utils/advanceToBlock');
const {ether, toHex, toWei} = require('./utils/ethTools');
const {increaseTimeTo, duration} = require('./utils/increaseTime');
const {latestTime} = require('./utils/latestTime');
const gvProp = require('./utils/gvProposal.js').gvProposal;
const encode = require('./utils/encoder.js').encode;
const getQuoteValues = require('./utils/getQuote.js').getQuoteValues;
const getValue = require('./utils/getMCRPerThreshold.js').getValue;

const CA_ETH = '0x45544800';
const CLA = '0x434c41';
const fee = ether(0.002);
const QE = '0xb24919181daead6635e613576ca11c5aa5a4e133';
const PID = 0;
const smartConAdd = '0xd0a6e6c54dbc68db5db3a091b171a77407ff7ccf';
const smartConAdd1 = '0xd26114cd6EE289AccF82350c8d8487fedB8A0C07';
const smartConAdd2 = '0xB8c77482e45F1F44dE1745F52C74426C631bDD52';
const smartConAdd3 = '0x9f8f72aa9304c8b593d555f12ef6589cc3a579a2';
const smartConAdd4 = '0x0d8775f648430679a709e98d2b0cb6250d2887ef';
const smartConAdd5 = '0xd850942ef8811f2a866692a623011bde52a462c1';
const coverPeriod = 61;
const coverDetails = [1, '3362445813369838', '744892736679184', '7972408607'];
const v = 28;
const r = '0x66049184fb1cf394862cca6c3b2a0c462401a671d0f2b20597d121e56768f90a';
const s = '0x4c28c8f8ff0548dd3a41d7c75621940eb4adbac13696a2796e98a59691bf53ff';

let P1;
let tk;
let tf;
let tc;
let td;
let cr;
let cl;
let qd;
let qt;
let cad;
let nxms;
let mr;
let pd;
let mcr;
let gv;
let ps;
const BN = web3.utils.BN;

const BigNumber = web3.BigNumber;
require('chai')
  .use(require('chai-bignumber')(BigNumber))
  .should();

contract('ClaimsReward', function([
  owner,
  member1,
  member2,
  member3,
  staker1,
  staker2,
  coverHolder,
  notMember,
  newMember1,
  newMember2
]) {
  const stakeTokens = ether(250);
  const tokens = ether(6);
  const validity = duration.days(30);
  const UNLIMITED_ALLOWANCE = new BN((2).toString())
    .pow(new BN((256).toString()))
    .sub(new BN((1).toString()));
  let coverID;
  let closingTime;
  let claimId;

  before(async function() {
    await advanceBlock();
    tk = await NXMToken.deployed();
    tf = await TokenFunctions.deployed();
    td = await TokenData.deployed();
    cr = await ClaimsReward.deployed();
    cl = await Claims.deployed();
    cd = await ClaimsData.deployed();
    qd = await QuotationDataMock.deployed();
    P1 = await Pool1.deployed();
    pd = await PoolData.deployed();
    qt = await Quotation.deployed();
    nxms = await NXMaster.deployed();
    tc = await TokenController.at(await nxms.getLatestAddress(toHex('TC')));
    mr = await MemberRoles.at(await nxms.getLatestAddress('0x4d52'));
    gv = await Governance.at(await nxms.getLatestAddress(toHex('GV')));
    mcr = await MCR.deployed();
    ps = await PooledStaking.deployed();
    await mr.addMembersBeforeLaunch([], []);
    (await mr.launched()).should.be.equal(true);
    await mcr.addMCRData(
      await getValue(toWei(2), pd, mcr),
      toWei(100),
      toWei(2),
      ['0x455448', '0x444149'],
      [100, 65407],
      20181011
    );

    // await mr.payJoiningFee(owner, { from: owner, value: fee });
    // await mr.kycVerdict(owner, true);
    await mr.payJoiningFee(member1, {from: member1, value: fee});
    await mr.kycVerdict(member1, true);
    await mr.payJoiningFee(member2, {from: member2, value: fee});
    await mr.kycVerdict(member2, true);
    await mr.payJoiningFee(member3, {from: member3, value: fee});
    await mr.kycVerdict(member3, true);
    await mr.payJoiningFee(staker1, {from: staker1, value: fee});
    await mr.kycVerdict(staker1, true);
    await mr.payJoiningFee(staker2, {from: staker2, value: fee});
    await mr.kycVerdict(staker2, true);
    await mr.payJoiningFee(coverHolder, {from: coverHolder, value: fee});
    await mr.kycVerdict(coverHolder, true);
    await mr.payJoiningFee(newMember1, {from: newMember1, value: fee});
    await mr.kycVerdict(newMember1, true);
    await mr.payJoiningFee(newMember2, {from: newMember2, value: fee});
    await mr.kycVerdict(newMember2, true);
    await tk.approve(tc.address, UNLIMITED_ALLOWANCE, {from: member1});
    await tk.approve(tc.address, UNLIMITED_ALLOWANCE, {from: member2});
    await tk.approve(tc.address, UNLIMITED_ALLOWANCE, {from: member3});
    await tk.approve(tc.address, UNLIMITED_ALLOWANCE, {from: staker1});
    await tk.approve(tc.address, UNLIMITED_ALLOWANCE, {from: staker2});
    await tk.approve(tc.address, UNLIMITED_ALLOWANCE, {from: coverHolder});
    await tk.approve(tc.address, UNLIMITED_ALLOWANCE, {from: newMember1});
    await tk.approve(tc.address, UNLIMITED_ALLOWANCE, {from: newMember2});
    await tk.transfer(member1, ether(150));
    await tk.transfer(member2, ether(150));
    await tk.transfer(member3, ether(150));
    await tk.transfer(staker1, ether(450));
    await tk.transfer(staker2, ether(450));
    await tk.transfer(coverHolder, ether(150));
<<<<<<< HEAD
    await tk.transfer(newMember1, ether(450));
    await tk.transfer(newMember2, ether(450));

    const stakers = [staker1, staker2];
    for (const staker of stakers) {
      await tk.approve(ps.address, stakeTokens, {
        from: staker
      });
      await ps.stake(stakeTokens, [smartConAdd], [stakeTokens], {
        from: staker
      });
    }

=======
    await tk.transfer(newMember1, ether(150));
    await tk.transfer(newMember2, ether(150));
    await tf.addStake(smartConAdd, stakeTokens, {from: staker1});
    await tf.addStake(smartConAdd, stakeTokens, {from: staker2});
>>>>>>> c8dde412
    maxVotingTime = await cd.maxVotingTime();
  });

  describe('Claim Assesor get rewards after Claim Assessment', function() {
    let rewardToGet;
    let initialBalance;
    let initialTokenBalance;
    before(async function() {
      await tc.lock(CLA, tokens, validity, {from: member1});
      await tc.lock(CLA, tokens, validity, {from: member2});
      await tc.lock(CLA, tokens, validity, {from: member3});
      coverDetails[4] = 7972408607001;
      var vrsdata = await getQuoteValues(
        coverDetails,
        toHex('ETH'),
        coverPeriod,
        smartConAdd,
        qt.address
      );
      await P1.makeCoverBegin(
        smartConAdd,
        toHex('ETH'),
        coverDetails,
        coverPeriod,
        vrsdata[0],
        vrsdata[1],
        vrsdata[2],
        {from: coverHolder, value: coverDetails[1]}
      );
      coverID = await qd.getAllCoversOfUser(coverHolder);
      await cl.submitClaim(coverID[0], {from: coverHolder});
      claimId = (await cd.actualClaimLength()) - 1;
      const maxVotingTime = await cd.maxVotingTime();
      const now = await latestTime();
      closingTime = new BN(maxVotingTime.toString()).add(
        new BN(now.toString())
      );
      await cl.submitCAVote(claimId, -1, {from: member1});
      await cl.submitCAVote(claimId, -1, {from: member2});
      await cl.submitCAVote(claimId, -1, {from: member3});
      await cr.claimAllPendingReward(20, {from: member1});
      await increaseTimeTo(
        new BN(closingTime.toString()).add(new BN((2).toString()))
      );
      let claimed = await cr.getRewardAndClaimedStatus(1, claimId, {
        from: member1
      });
      let claimed1 = await cr.getRewardAndClaimedStatus(1, 0, {
        from: member1
      });
      claimed[1].should.be.equal(false);
      let apiid = await pd.allAPIcall((await pd.getApilCallLength()) - 1);
      await P1.__callback(apiid, '');

      await ps.processPendingActions();
    });
    it('9.1 should change claim reward contract', async function() {
      let newCr = await ClaimsReward.new();
      actionHash = encode(
        'upgradeContract(bytes2,address)',
        'CR',
        newCr.address
      );
      await gvProp(29, actionHash, mr, gv, 2);
      (await nxms.getLatestAddress(toHex('CR'))).should.be.equal(newCr.address);
      cr = newCr;
    });
    it('9.1 should be able to claim reward', async function() {
      let proposalIds = [];
      initialTokenBalance = await tk.balanceOf(cr.address);
      initialBalance = await tk.balanceOf(member1);
      rewardToGet = await cr.getAllPendingRewardOfUser(member1);
      await assertRevert(cr.claimAllPendingReward(20, {from: notMember}));
      await cr.claimAllPendingReward(20, {from: member1});
      await cr.claimAllPendingReward(20, {from: member1});
      (await cr.getAllPendingRewardOfUser(member1))
        .toString()
        .should.be.equal((0).toString());
    });
    it('9.2 should increase balance of member', async function() {
      (await tk.balanceOf(member1))
        .toString()
        .should.be.equal(
          new BN(initialBalance.toString())
            .add(new BN(rewardToGet.toString()))
            .toString()
        );
    });
    it('9.3 should decrease token balance of this contract', async function() {
      (await tk.balanceOf(cr.address))
        .toString()
        .should.be.equal(
          new BN(initialTokenBalance.toString())
            .sub(new BN(rewardToGet.toString()))
            .toString()
        );
      let proposalIds = [];

      await cr.claimAllPendingReward(20, {from: member1});
    });
  });
  describe('Staker gets reward', function() {
    let initialBalance;
    let rewardToGet;
    let lockedStakedNXM;
    let stakerRewardAmount;

    before(async function() {
      initialBalance = await tk.balanceOf(staker1);
      lockedStakedNXM = await tf.getStakerAllLockedTokens(staker1);
      await increaseTimeTo((await latestTime()) + duration.days(3));

      rewardToGet = await cr.getAllPendingRewardOfUser(staker1);
      stakerRewardAmount = await ps.stakerReward(staker1);

      unlockableStakedNXM = await tf.getStakerAllUnlockableStakedTokens(
        staker1
      );
    });
    it('9.4 should be able to claim reward and unlock all unlockable tokens', async function() {
      let proposalIds = [];
      await cr.claimAllPendingReward(20, {from: staker1});
<<<<<<< HEAD
      await ps.withdrawReward(staker1, stakerRewardAmount);
=======
      await tf.unlockStakerUnlockableTokens(staker1);
>>>>>>> c8dde412
      (await cr.getAllPendingRewardOfUser(staker1))
        .toString()
        .should.be.equal(stakeTokens.toString());
    });
    it('9.5 should increase balance of staker', async function() {
      (await tk.balanceOf(staker1)).toString().should.be.equal(
        new BN(initialBalance.toString())
          .add(new BN(rewardToGet.toString()))
          .sub(new BN(stakeTokens.toString()))
          .toString()
      );
    });
    it('9.6 should decrease locked staked tokens of staker', async function() {
      (await tf.getStakerAllLockedTokens(staker1))
        .toString()
        .should.be.equal(
          new BN(lockedStakedNXM.toString())
            .sub(new BN(unlockableStakedNXM.toString()))
            .toString()
        );
    });
    it('9.7 should return zero unlockable staked tokens of staker', async function() {
      (await tf.getStakerAllUnlockableStakedTokens(staker1))
        .toString()
        .should.be.equal((0).toString());
    });
  });

  describe('Misc', function() {
    it('9.8 should not be able change claim status', async function() {
      await assertRevert(cr.changeClaimStatus(claimId, {from: notMember}));
    });

    it('9.9 should not be able call upgrade function of this contract', async function() {
      await assertRevert(cr.upgrade(member1, {from: notMember}));
    });
  });

  describe('Test for claim reward for particular numbers of records', function() {
    let apiidArr = [];
    let conAdds = [];
    let totalCoverPrice = new BN(0);
    before(async function() {
      conAdds.push(smartConAdd1);
      conAdds.push(smartConAdd2);
      conAdds.push(smartConAdd3);
      conAdds.push(smartConAdd4);
      conAdds.push(smartConAdd5);

      const stakeAmount = toWei(30).toString();
      const stakeAmounts = [];
      for (let j = 0; j < conAdds.length; j++) {
<<<<<<< HEAD
        stakeAmounts.push(stakeAmount);
=======
        await tf.addStake(conAdds[j], toWei(30), {from: newMember1});
>>>>>>> c8dde412
      }

      await tk.approve(ps.address, stakeAmount, {
        from: newMember1
      });
      await ps.stake(stakeAmount, conAdds, stakeAmounts, {
        from: newMember1
      });

      let coverDetailsTest = [
        1,
        '3362445813369838',
        toWei(100),
        '7972408607',
        '7972408607201'
      ];

      for (let i = 0; i < conAdds.length; i++) {
        coverDetailsTest[4] = coverDetailsTest[4] / 1 + 1;

        coverDetailsTest[2] = coverDetailsTest[2] / 1 + toWei(100) / 1;
        if (i == 3) coverDetailsTest[2] = toWei(50) / 1;

        coverDetailsTest[2] = coverDetailsTest[2].toString();

        totalCoverPrice = totalCoverPrice.add(new BN(coverDetailsTest[2]));
        var vrsdata = await getQuoteValues(
          coverDetailsTest,
          toHex('ETH'),
          coverPeriod,
          conAdds[i],
          qt.address
        );
        await P1.makeCoverBegin(
          conAdds[i],
          toHex('ETH'),
          coverDetailsTest,
          coverPeriod,
          vrsdata[0],
          vrsdata[1],
          vrsdata[2],
          {from: newMember2, value: coverDetailsTest[1].toString()}
        );
      }
      await ps.processPendingActions();
    });

    it('9.10 should claim commision for covers', async function() {
<<<<<<< HEAD
      let initialBal = await tk.balanceOf(newMember1);
      const stakerRewardAmount = await ps.stakerReward(newMember1);
      await ps.withdrawReward(newMember1, stakerRewardAmount);
=======
      assert.equal(
        await td.getStakerTotalReedmedStakeCommission(newMember1),
        0
      );
      let initialLastClaimed = await td.lastCompletedStakeCommission(
        newMember1
      );
      await cr.claimAllPendingReward(3, {from: newMember1});
      assert.equal(
        await td.getStakerTotalReedmedStakeCommission(newMember1),
        toWei(45)
      );
      assert.equal(
        await td.lastCompletedStakeCommission(newMember1),
        initialLastClaimed / 1 + 3
      );
      let initialBal = await tk.balanceOf(newMember1);
      await cr.claimAllPendingReward(3, {from: newMember1});
>>>>>>> c8dde412
      let finalBal = await tk.balanceOf(newMember1);

      const stakerRewardPercentage = await td.stakerCommissionPer();
      const expectedTotalReward = totalCoverPrice
        .mul(new BN(stakerRewardPercentage))
        .div(new BN(100));

      assert.equal(finalBal - initialBal, expectedTotalReward);

      let coverDetailsTest = [
        1,
        '3362445813369838',
        toWei(100),
        '7972408607',
        '7972408607501'
      ];

      const coverNXMPrice = toWei(500);
      coverDetailsTest[2] = coverNXMPrice;
      var vrsdata = await getQuoteValues(
        coverDetailsTest,
        toHex('ETH'),
        coverPeriod,
        conAdds[3],
        qt.address
      );
      await P1.makeCoverBegin(
        conAdds[3],
        toHex('ETH'),
        coverDetailsTest,
        coverPeriod,
        vrsdata[0],
        vrsdata[1],
        vrsdata[2],
        {from: newMember2, value: coverDetailsTest[1].toString()}
      );

      await ps.processPendingActions();

      initialBal = await tk.balanceOf(newMember1);
<<<<<<< HEAD
      const secondStakerRewardAmount = await ps.stakerReward(newMember1);
      await ps.withdrawReward(newMember1, secondStakerRewardAmount);
=======
      await cr.claimAllPendingReward(5, {from: newMember1});
>>>>>>> c8dde412
      finalBal = await tk.balanceOf(newMember1);
      const secondExpectedReward = new BN(coverNXMPrice.toString())
        .mul(new BN(stakerRewardPercentage))
        .div(new BN(100));
      assert.equal(finalBal - initialBal, secondExpectedReward);
    });

    it('9.11 should claim reward for CA votes', async function() {
      coverID = await qd.getAllCoversOfUser(newMember2);
      let initialLastClaimed = await cd.getRewardDistributedIndex(newMember1);
      assert.equal(initialLastClaimed[0], 0);
      await tc.lock(CLA, toWei(40), validity, {from: newMember1});
      let returnData = await claimAssesmentVoting(
        1,
        coverID,
        newMember2,
        newMember1,
        cl,
        cd,
        pd,
        P1,
        '2000'
      );
      let initialBal = await tk.balanceOf(newMember1);
      await cr.claimAllPendingReward(3, {from: newMember1});
      let finalBal = await tk.balanceOf(newMember1);
      assert.equal(parseFloat(returnData[0]), toWei(180));
      assert.equal((finalBal / 1 - initialBal / 1).toString(), toWei(180));
      let newLastIndex = await cd.getRewardDistributedIndex(newMember1);
      assert.equal(newLastIndex[0], initialLastClaimed[0] / 1 + 3);
      initialBal = await tk.balanceOf(newMember1);
      await cr.claimAllPendingReward(3, {from: newMember1});
      finalBal = await tk.balanceOf(newMember1);
      newLastIndex = await cd.getRewardDistributedIndex(newMember1);
      assert.equal(newLastIndex[0], initialLastClaimed[0] / 1 + 3);
      assert.equal((finalBal / 1 - initialBal / 1).toString(), toWei(30));
      await P1.__callback(returnData[1], '');
      initialBal = await tk.balanceOf(newMember1);
      await cr.claimAllPendingReward(3, {from: newMember1});
      finalBal = await tk.balanceOf(newMember1);
      newLastIndex = await cd.getRewardDistributedIndex(newMember1);
      assert.equal(newLastIndex[0], initialLastClaimed[0] / 1 + 5);
      assert.equal((finalBal / 1 - initialBal / 1).toString(), toWei(10));
    });

    it('9.12 should claim reward for Member votes', async function() {
      coverID = await qd.getAllCoversOfUser(newMember2);
      let initialLastClaimed = await cd.getRewardDistributedIndex(newMember1);
      assert.equal(initialLastClaimed[1], 0);
      let returnData = await claimAssesmentVoting(
        2,
        coverID,
        newMember2,
        newMember1,
        cl,
        cd,
        pd,
        P1,
        '2000'
      );
      let initialBal = await tk.balanceOf(newMember1);
      await cr.claimAllPendingReward(3, {from: newMember1});
      let finalBal = await tk.balanceOf(newMember1);
      assert.equal(parseFloat(returnData[0]), toWei(180));
      assert.equal((finalBal / 1 - initialBal / 1).toString(), toWei(180));
      let newLastIndex = await cd.getRewardDistributedIndex(newMember1);
      assert.equal(newLastIndex[1], initialLastClaimed[1] / 1 + 3);
      initialBal = await tk.balanceOf(newMember1);
      await cr.claimAllPendingReward(3, {from: newMember1});
      finalBal = await tk.balanceOf(newMember1);
      newLastIndex = await cd.getRewardDistributedIndex(newMember1);
      assert.equal(newLastIndex[1], initialLastClaimed[1] / 1 + 3);
      assert.equal((finalBal / 1 - initialBal / 1).toString(), toWei(30));
      await P1.__callback(returnData[1], '');
      initialBal = await tk.balanceOf(newMember1);
      await cr.claimAllPendingReward(3, {from: newMember1});
      finalBal = await tk.balanceOf(newMember1);
      newLastIndex = await cd.getRewardDistributedIndex(newMember1);
      assert.equal(newLastIndex[1], initialLastClaimed[1] / 1 + 5);
      assert.equal((finalBal / 1 - initialBal / 1).toString(), toWei(10));
    });
  });
});

async function claimAssesmentVoting(
  ca,
  coverid,
  newMember2,
  newMember1,
  cl,
  cd,
  pd,
  P1,
  _increaseTime
) {
  let totalOf3;
  let total;
  let pendingClaimAPIId;

  claimId = await cd.actualClaimLength();
  for (let i = 0; i < 5; i++) {
    await cl.submitClaim(coverid[i], {from: newMember2});
    if (ca == 1) await cl.submitCAVote(claimId, -1, {from: newMember1});
    let now = await latestTime();
    closingTime = new BN(_increaseTime.toString()).add(new BN(now.toString()));
    await increaseTimeTo(
      new BN(closingTime.toString()).add(new BN((1).toString()))
    );
    let apiid = await pd.allAPIcall((await pd.getApilCallLength()) - 1);
    if (i != 3 || ca != 1) await P1.__callback(apiid, '');
    else pendingClaimAPIId = apiid;
    if (ca != 1) {
      await cl.submitMemberVote(claimId, -1, {from: newMember1});
      now = await latestTime();
      closingTime = new BN(_increaseTime.toString()).add(
        new BN(now.toString())
      );
      await increaseTimeTo(
        new BN(closingTime.toString()).add(new BN((1).toString()))
      );
      apiid = await pd.allAPIcall((await pd.getApilCallLength()) - 1);
      if (i != 3) await P1.__callback(apiid, '');
      else pendingClaimAPIId = apiid;
    }
    claimId = claimId / 1 + 1;
    if (i == 2) totalOf3 = await cr.getRewardToBeDistributedByUser(newMember1);
  }
  total = await cr.getRewardToBeDistributedByUser(newMember1);
  let returnData = [];
  returnData.push(totalOf3);
  returnData.push(pendingClaimAPIId);
  return returnData;
}<|MERGE_RESOLUTION|>--- conflicted
+++ resolved
@@ -14,10 +14,7 @@
 const NXMaster = artifacts.require('NXMasterMock');
 const MCR = artifacts.require('MCR');
 const Governance = artifacts.require('Governance');
-<<<<<<< HEAD
 const PooledStaking = artifacts.require('PooledStakingMock');
-=======
->>>>>>> c8dde412
 const {assertRevert} = require('./utils/assertRevert');
 const {advanceBlock} = require('./utils/advanceToBlock');
 const {ether, toHex, toWei} = require('./utils/ethTools');
@@ -151,7 +148,6 @@
     await tk.transfer(staker1, ether(450));
     await tk.transfer(staker2, ether(450));
     await tk.transfer(coverHolder, ether(150));
-<<<<<<< HEAD
     await tk.transfer(newMember1, ether(450));
     await tk.transfer(newMember2, ether(450));
 
@@ -164,13 +160,6 @@
         from: staker
       });
     }
-
-=======
-    await tk.transfer(newMember1, ether(150));
-    await tk.transfer(newMember2, ether(150));
-    await tf.addStake(smartConAdd, stakeTokens, {from: staker1});
-    await tf.addStake(smartConAdd, stakeTokens, {from: staker2});
->>>>>>> c8dde412
     maxVotingTime = await cd.maxVotingTime();
   });
 
@@ -293,11 +282,8 @@
     it('9.4 should be able to claim reward and unlock all unlockable tokens', async function() {
       let proposalIds = [];
       await cr.claimAllPendingReward(20, {from: staker1});
-<<<<<<< HEAD
       await ps.withdrawReward(staker1, stakerRewardAmount);
-=======
       await tf.unlockStakerUnlockableTokens(staker1);
->>>>>>> c8dde412
       (await cr.getAllPendingRewardOfUser(staker1))
         .toString()
         .should.be.equal(stakeTokens.toString());
@@ -338,29 +324,25 @@
 
   describe('Test for claim reward for particular numbers of records', function() {
     let apiidArr = [];
-    let conAdds = [];
+    let contractAddresses = [
+      smartConAdd1,
+      smartConAdd2,
+      smartConAdd3,
+      smartConAdd4,
+      smartConAdd5
+    ];
     let totalCoverPrice = new BN(0);
     before(async function() {
-      conAdds.push(smartConAdd1);
-      conAdds.push(smartConAdd2);
-      conAdds.push(smartConAdd3);
-      conAdds.push(smartConAdd4);
-      conAdds.push(smartConAdd5);
-
       const stakeAmount = toWei(30).toString();
       const stakeAmounts = [];
-      for (let j = 0; j < conAdds.length; j++) {
-<<<<<<< HEAD
+      for (let j = 0; j < contractAddresses.length; j++) {
         stakeAmounts.push(stakeAmount);
-=======
-        await tf.addStake(conAdds[j], toWei(30), {from: newMember1});
->>>>>>> c8dde412
       }
 
       await tk.approve(ps.address, stakeAmount, {
         from: newMember1
       });
-      await ps.stake(stakeAmount, conAdds, stakeAmounts, {
+      await ps.stake(stakeAmount, contractAddresses, stakeAmounts, {
         from: newMember1
       });
 
@@ -372,7 +354,7 @@
         '7972408607201'
       ];
 
-      for (let i = 0; i < conAdds.length; i++) {
+      for (let i = 0; i < contractAddresses.length; i++) {
         coverDetailsTest[4] = coverDetailsTest[4] / 1 + 1;
 
         coverDetailsTest[2] = coverDetailsTest[2] / 1 + toWei(100) / 1;
@@ -385,11 +367,11 @@
           coverDetailsTest,
           toHex('ETH'),
           coverPeriod,
-          conAdds[i],
+          contractAddresses[i],
           qt.address
         );
         await P1.makeCoverBegin(
-          conAdds[i],
+          contractAddresses[i],
           toHex('ETH'),
           coverDetailsTest,
           coverPeriod,
@@ -403,30 +385,9 @@
     });
 
     it('9.10 should claim commision for covers', async function() {
-<<<<<<< HEAD
       let initialBal = await tk.balanceOf(newMember1);
       const stakerRewardAmount = await ps.stakerReward(newMember1);
       await ps.withdrawReward(newMember1, stakerRewardAmount);
-=======
-      assert.equal(
-        await td.getStakerTotalReedmedStakeCommission(newMember1),
-        0
-      );
-      let initialLastClaimed = await td.lastCompletedStakeCommission(
-        newMember1
-      );
-      await cr.claimAllPendingReward(3, {from: newMember1});
-      assert.equal(
-        await td.getStakerTotalReedmedStakeCommission(newMember1),
-        toWei(45)
-      );
-      assert.equal(
-        await td.lastCompletedStakeCommission(newMember1),
-        initialLastClaimed / 1 + 3
-      );
-      let initialBal = await tk.balanceOf(newMember1);
-      await cr.claimAllPendingReward(3, {from: newMember1});
->>>>>>> c8dde412
       let finalBal = await tk.balanceOf(newMember1);
 
       const stakerRewardPercentage = await td.stakerCommissionPer();
@@ -450,11 +411,11 @@
         coverDetailsTest,
         toHex('ETH'),
         coverPeriod,
-        conAdds[3],
+        contractAddresses[3],
         qt.address
       );
       await P1.makeCoverBegin(
-        conAdds[3],
+        contractAddresses[3],
         toHex('ETH'),
         coverDetailsTest,
         coverPeriod,
@@ -467,12 +428,8 @@
       await ps.processPendingActions();
 
       initialBal = await tk.balanceOf(newMember1);
-<<<<<<< HEAD
       const secondStakerRewardAmount = await ps.stakerReward(newMember1);
       await ps.withdrawReward(newMember1, secondStakerRewardAmount);
-=======
-      await cr.claimAllPendingReward(5, {from: newMember1});
->>>>>>> c8dde412
       finalBal = await tk.balanceOf(newMember1);
       const secondExpectedReward = new BN(coverNXMPrice.toString())
         .mul(new BN(stakerRewardPercentage))
