--- conflicted
+++ resolved
@@ -316,7 +316,6 @@
     await tk.transfer(member5, toWei(30000), {from: owner});
     await tk.transfer(member6, toWei(150000), {from: owner});
 
-<<<<<<< HEAD
     const contracts = [SC1, SC2, SC3, SC4, SC5];
 
     const stakes = [
@@ -384,43 +383,6 @@
         from: stake.from
       });
     }
-=======
-    // now stake the tokens from the underwriters to the contracts
-    // Smart contract 1
-    tf.addStake(SC1, toWei(2000), {from: underWriter1});
-    tf.addStake(SC1, toWei(3000), {from: underWriter2});
-    tf.addStake(SC1, toWei(4000), {from: underWriter3});
-    tf.addStake(SC1, toWei(5000), {from: underWriter4});
-    tf.addStake(SC1, toWei(6000), {from: underWriter5});
-
-    // Smart contract 2
-    tf.addStake(SC2, toWei(4000), {from: underWriter3});
-    tf.addStake(SC2, toWei(5000), {from: underWriter2});
-    tf.addStake(SC2, toWei(6000), {from: underWriter5});
-    tf.addStake(SC2, toWei(7000), {from: underWriter4});
-    tf.addStake(SC2, toWei(8000), {from: underWriter1});
-
-    // Smart contract 3
-    tf.addStake(SC3, toWei(5000), {from: underWriter5});
-    tf.addStake(SC3, toWei(6000), {from: underWriter4});
-    tf.addStake(SC3, toWei(7000), {from: underWriter3});
-    tf.addStake(SC3, toWei(8000), {from: underWriter2});
-    tf.addStake(SC3, toWei(9000), {from: underWriter1});
-
-    // Smart contract 4
-    tf.addStake(SC4, toWei(30), {from: underWriter4});
-    tf.addStake(SC4, toWei(40), {from: underWriter3});
-    tf.addStake(SC4, toWei(50), {from: underWriter5});
-    tf.addStake(SC4, toWei(60), {from: underWriter2});
-    tf.addStake(SC4, toWei(70), {from: underWriter1});
-
-    // Smart contract 5
-    tf.addStake(SC5, toWei(5), {from: underWriter4});
-    tf.addStake(SC5, toWei(10), {from: underWriter3});
-    tf.addStake(SC5, toWei(15), {from: underWriter5});
-    tf.addStake(SC5, toWei(20), {from: underWriter2});
-    tf.addStake(SC5, toWei(25), {from: underWriter1});
->>>>>>> c8dde412
 
     actionHash = encode('updateUintParameters(bytes8,uint)', 'A', 10);
     await gvProp(26, actionHash, mr, gv, 2);
@@ -478,15 +440,10 @@
         }
       }
       function claimAllUWRewards() {
-<<<<<<< HEAD
-        for (let i = 0; i < UWarray.length; i++)
-          cr.claimAllPendingReward(20, {from: UWarray[i]});
-=======
         for (let i = 0; i < UWarray.length; i++) {
           cr.claimAllPendingReward(20, {from: UWarray[i]});
           tf.unlockStakerUnlockableTokens(UWarray[i]);
         }
->>>>>>> c8dde412
       }
       // buy cover 1
 
@@ -1049,12 +1006,10 @@
       await cr.claimAllPendingReward(20, {from: claimAssessor1});
       await cr.claimAllPendingReward(20, {from: claimAssessor2});
       await cr.claimAllPendingReward(20, {from: claimAssessor3});
-<<<<<<< HEAD
-=======
+
       await tf.unlockStakerUnlockableTokens(claimAssessor1);
       await tf.unlockStakerUnlockableTokens(claimAssessor2);
       await tf.unlockStakerUnlockableTokens(claimAssessor3);
->>>>>>> c8dde412
 
       claimAssessor1Object.lockPeriodAfterRewardRecieved = parseFloat(
         await tc.getLockedTokensValidity(claimAssessor1, CLA)
@@ -1263,12 +1218,10 @@
       await cr.claimAllPendingReward(20, {from: claimAssessor1});
       await cr.claimAllPendingReward(20, {from: claimAssessor2});
       await cr.claimAllPendingReward(20, {from: claimAssessor3});
-<<<<<<< HEAD
-=======
+
       await tf.unlockStakerUnlockableTokens(claimAssessor1);
       await tf.unlockStakerUnlockableTokens(claimAssessor2);
       await tf.unlockStakerUnlockableTokens(claimAssessor3);
->>>>>>> c8dde412
 
       claimAssessor1Object.lockPeriodAfterRewardRecieved = parseFloat(
         await tc.getLockedTokensValidity(claimAssessor1, CLA)
@@ -1502,12 +1455,10 @@
       await cr.claimAllPendingReward(20, {from: claimAssessor1});
       await cr.claimAllPendingReward(20, {from: claimAssessor2});
       await cr.claimAllPendingReward(20, {from: claimAssessor3});
-<<<<<<< HEAD
-=======
+
       await tf.unlockStakerUnlockableTokens(claimAssessor1);
       await tf.unlockStakerUnlockableTokens(claimAssessor2);
       await tf.unlockStakerUnlockableTokens(claimAssessor3);
->>>>>>> c8dde412
 
       claimAssessor1Object.lockPeriodAfterRewardRecieved = parseFloat(
         await tc.getLockedTokensValidity(claimAssessor1, CLA)
@@ -1529,12 +1480,9 @@
       await cr.claimAllPendingReward(20, {from: member1});
       await cr.claimAllPendingReward(20, {from: member2});
       await cr.claimAllPendingReward(20, {from: member3});
-<<<<<<< HEAD
-=======
       await tf.unlockStakerUnlockableTokens(member1);
       await tf.unlockStakerUnlockableTokens(member2);
       await tf.unlockStakerUnlockableTokens(member3);
->>>>>>> c8dde412
 
       let balanceAfter = await dai.balanceOf(coverHolder3);
       let tokenBalanceAfter = parseFloat(await tk.balanceOf(coverHolder3));
@@ -2061,12 +2009,10 @@
       await cr.claimAllPendingReward(20, {from: member1});
       await cr.claimAllPendingReward(20, {from: member2});
       await cr.claimAllPendingReward(20, {from: member3});
-<<<<<<< HEAD
-=======
+
       await tf.unlockStakerUnlockableTokens(member1);
       await tf.unlockStakerUnlockableTokens(member2);
       await tf.unlockStakerUnlockableTokens(member3);
->>>>>>> c8dde412
 
       let balanceAfter = parseFloat(await web3.eth.getBalance(coverHolder1));
       let tokenBalanceAfter = parseFloat(await tk.balanceOf(coverHolder1));
@@ -2344,15 +2290,12 @@
       await cr.claimAllPendingReward(20, {from: claimAssessor3});
       await cr.claimAllPendingReward(20, {from: claimAssessor4});
       await cr.claimAllPendingReward(20, {from: claimAssessor5});
-<<<<<<< HEAD
-=======
 
       await tf.unlockStakerUnlockableTokens(claimAssessor1);
       await tf.unlockStakerUnlockableTokens(claimAssessor2);
       await tf.unlockStakerUnlockableTokens(claimAssessor3);
       await tf.unlockStakerUnlockableTokens(claimAssessor4);
       await tf.unlockStakerUnlockableTokens(claimAssessor5);
->>>>>>> c8dde412
 
       claimAssessor1Object.lockPeriodAfterRewardRecieved = parseFloat(
         await tc.getLockedTokensValidity(claimAssessor1, CLA)
@@ -2380,12 +2323,10 @@
       await cr.claimAllPendingReward(20, {from: member1});
       await cr.claimAllPendingReward(20, {from: member2});
       await cr.claimAllPendingReward(20, {from: member3});
-<<<<<<< HEAD
-=======
+
       await tf.unlockStakerUnlockableTokens(member1);
       await tf.unlockStakerUnlockableTokens(member2);
       await tf.unlockStakerUnlockableTokens(member3);
->>>>>>> c8dde412
 
       let balanceAfter = parseFloat(await web3.eth.getBalance(coverHolder1));
       let tokenBalanceAfter = parseFloat(await tk.balanceOf(coverHolder1));
@@ -2663,13 +2604,11 @@
       await cr.claimAllPendingReward(20, {from: claimAssessor2});
       await cr.claimAllPendingReward(20, {from: claimAssessor3});
       await cr.claimAllPendingReward(20, {from: claimAssessor4});
-<<<<<<< HEAD
-=======
+
       await tf.unlockStakerUnlockableTokens(claimAssessor1);
       await tf.unlockStakerUnlockableTokens(claimAssessor2);
       await tf.unlockStakerUnlockableTokens(claimAssessor3);
       await tf.unlockStakerUnlockableTokens(claimAssessor4);
->>>>>>> c8dde412
 
       claimAssessor1Object.lockPeriodAfterRewardRecieved = parseFloat(
         await tc.getLockedTokensValidity(claimAssessor1, CLA)
@@ -2700,15 +2639,12 @@
       await cr.claimAllPendingReward(20, {from: member3});
       await cr.claimAllPendingReward(20, {from: member4});
       await cr.claimAllPendingReward(20, {from: member5});
-<<<<<<< HEAD
-=======
 
       await tf.unlockStakerUnlockableTokens(member1);
       await tf.unlockStakerUnlockableTokens(member2);
       await tf.unlockStakerUnlockableTokens(member3);
       await tf.unlockStakerUnlockableTokens(member4);
       await tf.unlockStakerUnlockableTokens(member5);
->>>>>>> c8dde412
 
       let balanceAfter = parseFloat(await dai.balanceOf(coverHolder2));
       let tokenBalanceAfter = parseFloat(await tk.balanceOf(coverHolder2));
@@ -2970,14 +2906,11 @@
       await cr.claimAllPendingReward(20, {from: claimAssessor2});
       await cr.claimAllPendingReward(20, {from: claimAssessor3});
       await cr.claimAllPendingReward(20, {from: claimAssessor4});
-<<<<<<< HEAD
-=======
 
       await tf.unlockStakerUnlockableTokens(claimAssessor1);
       await tf.unlockStakerUnlockableTokens(claimAssessor2);
       await tf.unlockStakerUnlockableTokens(claimAssessor3);
       await tf.unlockStakerUnlockableTokens(claimAssessor4);
->>>>>>> c8dde412
 
       claimAssessor1Object.lockPeriodAfterRewardRecieved = parseFloat(
         await tc.getLockedTokensValidity(claimAssessor1, CLA)
@@ -3008,15 +2941,12 @@
       await cr.claimAllPendingReward(20, {from: member3});
       await cr.claimAllPendingReward(20, {from: member4});
       await cr.claimAllPendingReward(20, {from: member5});
-<<<<<<< HEAD
-=======
 
       await tf.unlockStakerUnlockableTokens(member1);
       await tf.unlockStakerUnlockableTokens(member2);
       await tf.unlockStakerUnlockableTokens(member3);
       await tf.unlockStakerUnlockableTokens(member4);
       await tf.unlockStakerUnlockableTokens(member5);
->>>>>>> c8dde412
 
       let balanceAfter = parseFloat(await dai.balanceOf(coverHolder2));
       let tokenBalanceAfter = parseFloat(await tk.balanceOf(coverHolder2));
@@ -3272,15 +3202,12 @@
       await cr.claimAllPendingReward(20, {from: claimAssessor3});
       await cr.claimAllPendingReward(20, {from: claimAssessor4});
       await cr.claimAllPendingReward(20, {from: claimAssessor5});
-<<<<<<< HEAD
-=======
 
       await tf.unlockStakerUnlockableTokens(claimAssessor1);
       await tf.unlockStakerUnlockableTokens(claimAssessor2);
       await tf.unlockStakerUnlockableTokens(claimAssessor3);
       await tf.unlockStakerUnlockableTokens(claimAssessor4);
       await tf.unlockStakerUnlockableTokens(claimAssessor5);
->>>>>>> c8dde412
 
       claimAssessor1Object.lockPeriodAfterRewardRecieved = parseFloat(
         await tc.getLockedTokensValidity(claimAssessor1, CLA)
@@ -3539,15 +3466,12 @@
       await cr.claimAllPendingReward(20, {from: claimAssessor3});
       await cr.claimAllPendingReward(20, {from: claimAssessor4});
       await cr.claimAllPendingReward(20, {from: claimAssessor5});
-<<<<<<< HEAD
-=======
 
       await tf.unlockStakerUnlockableTokens(claimAssessor1);
       await tf.unlockStakerUnlockableTokens(claimAssessor2);
       await tf.unlockStakerUnlockableTokens(claimAssessor3);
       await tf.unlockStakerUnlockableTokens(claimAssessor4);
       await tf.unlockStakerUnlockableTokens(claimAssessor5);
->>>>>>> c8dde412
 
       claimAssessor1Object.lockPeriodAfterRewardRecieved = parseFloat(
         await tc.getLockedTokensValidity(claimAssessor1, CLA)
@@ -3787,13 +3711,10 @@
       await cr.claimAllPendingReward(20, {from: claimAssessor1});
       await cr.claimAllPendingReward(20, {from: claimAssessor2});
       await cr.claimAllPendingReward(20, {from: claimAssessor3});
-<<<<<<< HEAD
-=======
 
       await tf.unlockStakerUnlockableTokens(claimAssessor1);
       await tf.unlockStakerUnlockableTokens(claimAssessor2);
       await tf.unlockStakerUnlockableTokens(claimAssessor3);
->>>>>>> c8dde412
 
       claimAssessor1Object.lockPeriodAfterRewardRecieved = parseFloat(
         await tc.getLockedTokensValidity(claimAssessor1, CLA)
@@ -3812,12 +3733,9 @@
 
       await cr.claimAllPendingReward(20, {from: member1});
       await cr.claimAllPendingReward(20, {from: member2});
-<<<<<<< HEAD
-=======
 
       await tf.unlockStakerUnlockableTokens(member1);
       await tf.unlockStakerUnlockableTokens(member2);
->>>>>>> c8dde412
 
       let balanceAfter = parseFloat(await dai.balanceOf(coverHolder6));
       let tokenBalanceAfter = parseFloat(await tk.balanceOf(coverHolder6));
@@ -4042,13 +3960,10 @@
       await cr.claimAllPendingReward(20, {from: claimAssessor1});
       await cr.claimAllPendingReward(20, {from: claimAssessor2});
       await cr.claimAllPendingReward(20, {from: claimAssessor3});
-<<<<<<< HEAD
-=======
 
       await tf.unlockStakerUnlockableTokens(claimAssessor1);
       await tf.unlockStakerUnlockableTokens(claimAssessor2);
       await tf.unlockStakerUnlockableTokens(claimAssessor3);
->>>>>>> c8dde412
 
       claimAssessor1Object.lockPeriodAfterRewardRecieved = parseFloat(
         await tc.getLockedTokensValidity(claimAssessor1, CLA)
@@ -4067,12 +3982,9 @@
 
       await cr.claimAllPendingReward(20, {from: member1});
       await cr.claimAllPendingReward(20, {from: member2});
-<<<<<<< HEAD
-=======
 
       await tf.unlockStakerUnlockableTokens(member1);
       await tf.unlockStakerUnlockableTokens(member2);
->>>>>>> c8dde412
 
       let balanceAfter = parseFloat(await dai.balanceOf(coverHolder6));
       let tokenBalanceAfter = parseFloat(await tk.balanceOf(coverHolder6));
@@ -4264,12 +4176,9 @@
 
       await cr.claimAllPendingReward(20, {from: member1});
       await cr.claimAllPendingReward(20, {from: member2});
-<<<<<<< HEAD
-=======
 
       await tf.unlockStakerUnlockableTokens(member1);
       await tf.unlockStakerUnlockableTokens(member2);
->>>>>>> c8dde412
 
       let balanceAfter = parseFloat(await dai.balanceOf(coverHolder7));
       let tokenBalanceAfter = parseFloat(await tk.balanceOf(coverHolder7));
@@ -4486,15 +4395,12 @@
       await cr.claimAllPendingReward(20, {from: claimAssessor3});
       await cr.claimAllPendingReward(20, {from: claimAssessor4});
       await cr.claimAllPendingReward(20, {from: claimAssessor5});
-<<<<<<< HEAD
-=======
 
       await tf.unlockStakerUnlockableTokens(claimAssessor1);
       await tf.unlockStakerUnlockableTokens(claimAssessor2);
       await tf.unlockStakerUnlockableTokens(claimAssessor3);
       await tf.unlockStakerUnlockableTokens(claimAssessor4);
       await tf.unlockStakerUnlockableTokens(claimAssessor5);
->>>>>>> c8dde412
 
       claimAssessor1Object.lockPeriodAfterRewardRecieved = parseFloat(
         await tc.getLockedTokensValidity(claimAssessor1, CLA)
@@ -4522,13 +4428,10 @@
       await cr.claimAllPendingReward(20, {from: member1});
       await cr.claimAllPendingReward(20, {from: member2});
       await cr.claimAllPendingReward(20, {from: member3});
-<<<<<<< HEAD
-=======
 
       await tf.unlockStakerUnlockableTokens(member1);
       await tf.unlockStakerUnlockableTokens(member2);
       await tf.unlockStakerUnlockableTokens(member3);
->>>>>>> c8dde412
 
       let balanceAfter = parseFloat(await web3.eth.getBalance(coverHolder7));
       let tokenBalanceAfter = parseFloat(await tk.balanceOf(coverHolder7));
@@ -4798,15 +4701,12 @@
       await cr.claimAllPendingReward(20, {from: claimAssessor3});
       await cr.claimAllPendingReward(20, {from: claimAssessor4});
       await cr.claimAllPendingReward(20, {from: claimAssessor5});
-<<<<<<< HEAD
-=======
 
       await tf.unlockStakerUnlockableTokens(claimAssessor1);
       await tf.unlockStakerUnlockableTokens(claimAssessor2);
       await tf.unlockStakerUnlockableTokens(claimAssessor3);
       await tf.unlockStakerUnlockableTokens(claimAssessor4);
       await tf.unlockStakerUnlockableTokens(claimAssessor5);
->>>>>>> c8dde412
 
       claimAssessor1Object.lockPeriodAfterRewardRecieved = parseFloat(
         await tc.getLockedTokensValidity(claimAssessor1, CLA)
@@ -4834,13 +4734,10 @@
       await cr.claimAllPendingReward(20, {from: member1});
       await cr.claimAllPendingReward(20, {from: member2});
       await cr.claimAllPendingReward(20, {from: member3});
-<<<<<<< HEAD
-=======
 
       await tf.unlockStakerUnlockableTokens(member1);
       await tf.unlockStakerUnlockableTokens(member2);
       await tf.unlockStakerUnlockableTokens(member3);
->>>>>>> c8dde412
 
       let balanceAfter = parseFloat(await dai.balanceOf(coverHolder8));
       let tokenBalanceAfter = parseFloat(await tk.balanceOf(coverHolder8));
@@ -5080,12 +4977,9 @@
       let proposalIds = [];
       await cr.claimAllPendingReward(20, {from: claimAssessor1});
       await cr.claimAllPendingReward(20, {from: claimAssessor2});
-<<<<<<< HEAD
-=======
 
       await tf.unlockStakerUnlockableTokens(claimAssessor1);
       await tf.unlockStakerUnlockableTokens(claimAssessor2);
->>>>>>> c8dde412
 
       claimAssessor1Object.lockPeriodAfterRewardRecieved = parseFloat(
         await tc.getLockedTokensValidity(claimAssessor1, CLA)
@@ -5113,8 +5007,6 @@
       await cr.claimAllPendingReward(20, {from: member4});
       await cr.claimAllPendingReward(20, {from: member5});
       await cr.claimAllPendingReward(20, {from: member6});
-<<<<<<< HEAD
-=======
 
       await tf.unlockStakerUnlockableTokens(member1);
       await tf.unlockStakerUnlockableTokens(member2);
@@ -5122,7 +5014,6 @@
       await tf.unlockStakerUnlockableTokens(member4);
       await tf.unlockStakerUnlockableTokens(member5);
       await tf.unlockStakerUnlockableTokens(member6);
->>>>>>> c8dde412
 
       let balanceAfter = parseFloat(await web3.eth.getBalance(coverHolder9));
       let tokenBalanceAfter = parseFloat(await tk.balanceOf(coverHolder9));
@@ -5336,12 +5227,9 @@
       let proposalIds = [];
       await cr.claimAllPendingReward(20, {from: claimAssessor1});
       await cr.claimAllPendingReward(20, {from: claimAssessor2});
-<<<<<<< HEAD
-=======
 
       await tf.unlockStakerUnlockableTokens(claimAssessor1);
       await tf.unlockStakerUnlockableTokens(claimAssessor2);
->>>>>>> c8dde412
 
       claimAssessor1Object.lockPeriodAfterRewardRecieved = parseFloat(
         await tc.getLockedTokensValidity(claimAssessor1, CLA)
@@ -5453,7 +5341,6 @@
   });
   describe('Burning 0 tokens of a staker', function() {
     it('18.24 successful', async function() {
-<<<<<<< HEAD
       const stakeTokens = toWei(200);
       await tk.approve(ps.address, stakeTokens, {
         from: underWriter6
@@ -5462,9 +5349,6 @@
         from: underWriter6
       });
 
-=======
-      tf.addStake(SC1, toWei(200), {from: underWriter6});
->>>>>>> c8dde412
       coverID = await qd.getAllCoversOfUser(coverHolder5);
 
       await tf.burnStakerLockedToken(SC1, 0);
