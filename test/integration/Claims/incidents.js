const { accounts, web3 } = require('hardhat');
const { ether, expectRevert, time } = require('@openzeppelin/test-helpers');
<<<<<<< HEAD
const { coverToCoverDetailsArray } = require('../utils/buyCover');
=======
>>>>>>> 6277ceb0
const { toBN } = web3.utils;

const { enrollMember } = require('../utils/enroll');
const { buyCover, buyCoverWithDai } = require('../utils/buyCover');
<<<<<<< HEAD
const { getQuoteSignature } = require('../utils/getQuote');
const { addIncident } = require('../utils/incidents');
const {
  constants: {
    CoverStatus,
    Assets: { ETH },
  },
=======
const { addIncident } = require('../utils/incidents');
const {
  constants: { CoverStatus },
>>>>>>> 6277ceb0
  evm: { setNextBlockTime },
  helpers: { bnEqual, hex },
} = require('../utils');

const ERC20MintableDetailed = artifacts.require('ERC20MintableDetailed');
const EvilContract = artifacts.require('EvilContract');

const [owner, coverHolder, stranger] = accounts;
const productId = '0x0000000000000000000000000000000000000003';
let ybDAI;

const coverTemplate = {
  amount: 10, // 1 dai or eth
  price: '3000000000000000', // 0.003 dai or eth
  priceNXM: '1000000000000000000', // 1 nxm
  expireTime: '2000000000', // year 2033
  generationTime: '1600000000000',
  currency: hex('DAI'),
  period: 60,
  contractAddress: productId,
};

describe('incidents', function () {
  beforeEach(async function () {
    const { dai, incidents } = this.contracts;
    ybDAI = await ERC20MintableDetailed.new('yield bearing DAI', 'ybDAI', 18);
    await enrollMember(this.contracts, [coverHolder]);
    await dai.mint(coverHolder, ether('10000000'));
    await incidents.addProducts([productId], [ybDAI.address], [dai.address], { from: owner });
  });

  it('reverts when adding the same covered/underlying token twice', async function () {

    const { incidents } = this.contracts;

    // product id, covered token, underlying token
    const prOne = '0x0000000000000000000000000000000000000001';
    const ctOne = '0x00000000000000000000000000000000000000c1';
    const utOne = '0x0000000000000000000000000000000000000071';

    const ctTwo = '0x00000000000000000000000000000000000000c2';
    const utTwo = '0x0000000000000000000000000000000000000072';

    await incidents.addProducts([prOne], [ctOne], [utOne], { from: owner });

    await expectRevert(
      incidents.addProducts([prOne], [ctTwo], [utTwo], { from: owner }),
      'Incidents: covered token is already set',
    );
  });

  it('reverts when buying ETH cover for token with DAI underlying', async function () {
    const cover = { ...coverTemplate, currency: hex('ETH') };
    await expectRevert(
      buyCover({ ...this.contracts, cover, coverHolder }),
      'Quotation: Unsupported cover asset for this product',
    );
  });

  it('reverts when raising claims for covered token covers', async function () {

    const { cl, qd } = this.contracts;
    const cover = { ...coverTemplate };
    await buyCoverWithDai({ ...this.contracts, cover, coverHolder });

    const [coverId] = await qd.getAllCoversOfUser(coverHolder);
    await expectRevert(
      cl.submitClaim(coverId),
      'Claims: Product type does not allow claims',
    );
  });

  it('reverts when raising claim with indexistent incident id', async function () {

    const { incidents, qd } = this.contracts;

    const cover = { ...coverTemplate };
    await buyCoverWithDai({ ...this.contracts, cover, coverHolder });

    const [coverId] = await qd.getAllCoversOfUser(coverHolder);
    const incidentId = '0';
    const tokenAmount = '0';

    // accessing inexistent array index reverts with invalid opcode
    await expectRevert.assertion(
      incidents.redeemPayout(coverId, incidentId, tokenAmount, { from: stranger }),
    );
  });

  it('reverts when adding an incident from a non-governance address', async function () {
    const { incidents } = this.contracts;
    await expectRevert(
      incidents.addIncident(productId, '0', '0', { from: owner }),
      'Caller is not authorized to govern',
    );
  });

  it('reverts when raising claim if msg.sender != cover owner', async function () {

    const { incidents, qd } = this.contracts;

    const cover = { ...coverTemplate };
    await buyCoverWithDai({ ...this.contracts, cover, coverHolder });

    const incidentDate = (await time.latest()).addn(1);
    const priceBefore = ether('1');
    await addIncident(this.contracts, [owner], cover.contractAddress, incidentDate, priceBefore);

    const [coverId] = await qd.getAllCoversOfUser(coverHolder);
    const incidentId = '0';
    const tokenAmount = '0';

    await expectRevert(
      incidents.redeemPayout(coverId, incidentId, tokenAmount, { from: stranger }),
      'Incidents: Not cover owner',
    );
  });

  it('reverts when incident date is outside the cover period', async function () {

    const { incidents, qd } = this.contracts;

    const cover = { ...coverTemplate };
    await buyCoverWithDai({ ...this.contracts, cover, coverHolder });

    const coverStartDate = await time.latest();
    const coverPeriod = toBN(cover.period * 24 * 3600);
    const coverExpiration = coverStartDate.add(coverPeriod).addn(1);

    const incident0Date = coverStartDate.subn(1);
    const incident1Date = coverExpiration.addn(1);
    const priceBefore = ether('1');

    await addIncident(this.contracts, [owner], cover.contractAddress, incident0Date, priceBefore);
    await addIncident(this.contracts, [owner], cover.contractAddress, incident1Date, priceBefore);

    const incidentBeforeCover = '0';
    const incidentAfterCover = '1';

    const [coverId] = await qd.getAllCoversOfUser(coverHolder);
    const tokenAmount = '0';

    await expectRevert(
      incidents.redeemPayout(coverId, incidentAfterCover, tokenAmount, { from: coverHolder }),
      'Incidents: Cover end date is after the incident',
    );

    await expectRevert(
      incidents.redeemPayout(coverId, incidentBeforeCover, tokenAmount, { from: coverHolder }),
      'Incidents: Cover start date is before the incident',
    );
  });

  it('reverts when grace period has expired', async function () {

    const { incidents, qd, tc } = this.contracts;

    const cover = { ...coverTemplate };
    await buyCoverWithDai({ ...this.contracts, cover, coverHolder });

    const coverStartDate = await time.latest();
    const coverPeriod = toBN(cover.period * 24 * 3600);
    const coverExpiration = coverStartDate.add(coverPeriod);

    const gracePeriod = await tc.claimSubmissionGracePeriod();
    const gracePeriodExpiration = coverExpiration.add(gracePeriod);
    await setNextBlockTime(Number(gracePeriodExpiration.addn(1).toString()));

    const incidentDate = coverStartDate.addn(1);
    const priceBefore = ether('1');
    await addIncident(this.contracts, [owner], cover.contractAddress, incidentDate, priceBefore);

    const [coverId] = await qd.getAllCoversOfUser(coverHolder);
    const incidentId = '0';
    const tokenAmount = '0';

    await expectRevert(
      incidents.redeemPayout(coverId, incidentId, tokenAmount, { from: coverHolder }),
      'Incidents: Grace period has expired',
    );
  });

  it('reverts when requested payout amount is greater than sum assured', async function () {

    const { incidents, qd } = this.contracts;

    const cover = { ...coverTemplate };
    await buyCoverWithDai({ ...this.contracts, cover, coverHolder });

    const coverStartDate = await time.latest();
    const priceBefore = ether('2'); // DAI per ybDAI
    const sumAssured = ether('1').muln(cover.amount);

    // sumAssured DAI = tokenAmount ybDAI @ priceBefore
    // 500 DAI  /  2 DAI/ybDAI  =  1000 ybDAI
    const tokenAmount = ether('1').mul(sumAssured).div(priceBefore);
    const tokenAmountExcess = tokenAmount.addn(1);

    const incidentDate = coverStartDate.addn(1);
    await addIncident(this.contracts, [owner], cover.contractAddress, incidentDate, priceBefore);

    await ybDAI.mint(coverHolder, ether('100'));

    const [coverId] = await qd.getAllCoversOfUser(coverHolder);
    const incidentId = '0';

    await expectRevert(
      incidents.redeemPayout(coverId, incidentId, tokenAmountExcess, { from: coverHolder }),
      'Incidents: Amount exceeds sum assured',
    );
  });

  it('reverts when tokens cannot be transfered from cover owner', async function () {

    const { incidents, qd } = this.contracts;

    const cover = { ...coverTemplate };
    await buyCoverWithDai({ ...this.contracts, cover, coverHolder });

    const coverStartDate = await time.latest();
    const priceBefore = ether('2'); // DAI per ybDAI
    const sumAssured = ether('1').muln(cover.amount);

    // sumAssured DAI = tokenAmount ybDAI @ priceBefore
    // 500 DAI  /  2 DAI/ybDAI  =  1000 ybDAI
    const tokenAmount = ether('1').mul(sumAssured).div(priceBefore);

    const incidentDate = coverStartDate.addn(1);
    await addIncident(this.contracts, [owner], cover.contractAddress, incidentDate, priceBefore);

    await ybDAI.mint(coverHolder, ether('100'));

    const [coverId] = await qd.getAllCoversOfUser(coverHolder);
    const incidentId = '0';

    await expectRevert(
      incidents.redeemPayout(coverId, incidentId, tokenAmount, { from: coverHolder }),
      'SafeERC20: low-level call failed',
    );
  });

  it('pays the correct amount and reverts on duplicate claim', async function () {

    const { dai, incidents, qd } = this.contracts;

    const cover = { ...coverTemplate };
    await buyCoverWithDai({ ...this.contracts, cover, coverHolder });

    const coverStartDate = await time.latest();
    const priceBefore = ether('2'); // DAI per ybDAI
    const sumAssured = ether('1').muln(cover.amount);

    // sumAssured DAI = tokenAmount ybDAI @ priceBefore
    // 500 DAI  /  2 DAI/ybDAI  =  1000 ybDAI
    const tokenAmount = ether('1').mul(sumAssured).div(priceBefore);

    const incidentDate = coverStartDate.addn(1);
    await addIncident(this.contracts, [owner], cover.contractAddress, incidentDate, priceBefore);

    await ybDAI.mint(coverHolder, tokenAmount);
    await ybDAI.approve(incidents.address, tokenAmount, { from: coverHolder });

    const [coverId] = await qd.getAllCoversOfUser(coverHolder);
    const incidentId = '0';

    const daiBalanceBefore = await dai.balanceOf(coverHolder);
    await incidents.redeemPayout(coverId, incidentId, tokenAmount, { from: coverHolder });
    const daiBalanceAfter = await dai.balanceOf(coverHolder);

    const daiDiff = daiBalanceAfter.sub(daiBalanceBefore);
    bnEqual(daiDiff, sumAssured);

    await expectRevert(
      incidents.redeemPayout(coverId, incidentId, tokenAmount, { from: coverHolder }),
      'TokenController: Cover already has accepted claims',
    );
  });

  it('reverts when payout fails due to insufficient pool funds', async function () {

    const { dai, incidents, qd, p1 } = this.contracts;

    const poolBalance = await dai.balanceOf(p1.address);
    const sumAssured = poolBalance.muln(2);
    const coverAmount = Math.floor(sumAssured.toString() / 1e18);

    const cover = { ...coverTemplate, amount: coverAmount };
    await buyCoverWithDai({ ...this.contracts, cover, coverHolder });

    const coverStartDate = await time.latest();
    const priceBefore = ether('2'); // DAI per ybDAI

    // sumAssured DAI = tokenAmount ybDAI @ priceBefore
    // 500 DAI  /  2 DAI/ybDAI  =  1000 ybDAI
    const tokenAmount = ether('1').mul(sumAssured).div(priceBefore);

    const incidentDate = coverStartDate.addn(1);
    await addIncident(this.contracts, [owner], cover.contractAddress, incidentDate, priceBefore);

    await ybDAI.mint(coverHolder, tokenAmount);
    await ybDAI.approve(incidents.address, tokenAmount, { from: coverHolder });

    const [coverId] = await qd.getAllCoversOfUser(coverHolder);
    const incidentId = '0';

    await expectRevert(
      incidents.redeemPayout(coverId, incidentId, tokenAmount, { from: coverHolder }),
      'Incidents: Payout failed',
    );
  });

  it('sends token payout to the payout address and sets accumulated burn', async function () {

    const { dai, incidents, qd, mr, p1 } = this.contracts;

    const cover = { ...coverTemplate };
    await buyCoverWithDai({ ...this.contracts, cover, coverHolder });

    const coverStartDate = await time.latest();
    const priceBefore = ether('2'); // DAI per ybDAI
    const sumAssured = ether('1').muln(cover.amount);

    // sumAssured DAI = tokenAmount ybDAI @ priceBefore
    // 500 DAI  /  2 DAI/ybDAI  =  1000 ybDAI
    const tokenAmount = ether('1').mul(sumAssured).div(priceBefore);

    const incidentDate = coverStartDate.addn(1);
    await addIncident(this.contracts, [owner], cover.contractAddress, incidentDate, priceBefore);

    await ybDAI.mint(coverHolder, tokenAmount);
    await ybDAI.approve(incidents.address, tokenAmount, { from: coverHolder });

    const [coverId] = await qd.getAllCoversOfUser(coverHolder);
    const incidentId = '0';

    const payoutAddress = '0xccc0000000000000000000000000000000000003';
    await mr.setClaimPayoutAddress(payoutAddress, { from: coverHolder });

    const daiBalanceBefore = await dai.balanceOf(payoutAddress);
    await incidents.redeemPayout(coverId, incidentId, tokenAmount, { from: coverHolder });
    const daiBalanceAfter = await dai.balanceOf(payoutAddress);
    const daiDiff = daiBalanceAfter.sub(daiBalanceBefore);
    bnEqual(daiDiff, sumAssured);

    const daiPerNXM = await p1.getTokenPrice(dai.address);
    const burnRate = await incidents.BURN_RATE();
    const fullBurnAmount = ether('1').mul(sumAssured).div(daiPerNXM);

    const expectedBurnAmount = fullBurnAmount.mul(burnRate).divn(100);
    const actualAccumulatedBurn = await incidents.accumulatedBurn(cover.contractAddress);
    bnEqual(actualAccumulatedBurn, expectedBurnAmount);

    const expectedCoverStatus = toBN(CoverStatus.ClaimAccepted);
    const actualCoverStatus = await qd.getCoverStatusNo(coverId);
    bnEqual(actualCoverStatus, expectedCoverStatus);
  });

  it('properly sets the cover and claim statuses', async function () {

    const { incidents, cd, qd } = this.contracts;
    const cover = { ...coverTemplate };
    await buyCoverWithDai({ ...this.contracts, cover, coverHolder });

    const coverStartDate = await time.latest();
    const priceBefore = ether('2'); // DAI per ybDAI
    const sumAssured = ether('1').muln(cover.amount);
    const tokenAmount = ether('1').mul(sumAssured).div(priceBefore);

    const incidentDate = coverStartDate.addn(1);
    await addIncident(this.contracts, [owner], cover.contractAddress, incidentDate, priceBefore);

    await ybDAI.mint(coverHolder, tokenAmount);
    await ybDAI.approve(incidents.address, tokenAmount, { from: coverHolder });

    const claimCountBefore = await cd.actualClaimLength();
    const [coverId] = await qd.getAllCoversOfUser(coverHolder);
    const incidentId = '0';
    await incidents.redeemPayout(coverId, incidentId, tokenAmount, { from: coverHolder });

    const expectedClaimCountAfter = claimCountBefore.addn(1);
    const actualClaimCountAfter = await cd.actualClaimLength();
    bnEqual(actualClaimCountAfter, expectedClaimCountAfter);

    const expectedCoverStatus = toBN(CoverStatus.ClaimAccepted);
    const actualCoverStatus = await qd.getCoverStatusNo(coverId);
    bnEqual(actualCoverStatus, expectedCoverStatus);

    const claimId = claimCountBefore;
    const expectedClaimStatus = toBN('14');
    const { statno: actualClaimStatus } = await cd.getClaimStatusNumber(claimId);
    bnEqual(actualClaimStatus, expectedClaimStatus);
  });

  it('sends ETH payout and sets accumulated burn', async function () {

    const { incidents, qd, p1 } = this.contracts;

    const ETH = await p1.ETH();
    const productId = '0x000000000000000000000000000000000000000e';
    const ybETH = await ERC20MintableDetailed.new('yield bearing ETH', 'ybETH', 18);
    await incidents.addProducts([productId], [ybETH.address], [ETH], { from: owner });

    const cover = { ...coverTemplate, currency: hex('ETH'), contractAddress: productId };
    await buyCover({ ...this.contracts, cover, coverHolder });

    const coverStartDate = await time.latest();
    const priceBefore = ether('2.5'); // ETH per ybETH
    const sumAssured = ether('1').muln(cover.amount);

    // sumAssured DAI = tokenAmount ybETH @ priceBefore
    // 500 ETH  /  2 ETH/ybETH  =  1000 ybETH
    const tokenAmount = ether('1').mul(sumAssured).div(priceBefore);

    const incidentDate = coverStartDate.addn(1);
    await addIncident(this.contracts, [owner], cover.contractAddress, incidentDate, priceBefore);

    await ybETH.mint(coverHolder, tokenAmount);
    await ybETH.approve(incidents.address, tokenAmount, { from: coverHolder });

    const [coverId] = await qd.getAllCoversOfUser(coverHolder);
    const incidentId = '0';

    const ethBalanceBefore = toBN(await web3.eth.getBalance(coverHolder));
    await incidents.redeemPayout(
      coverId,
      incidentId,
      tokenAmount,
      // gas price set to 0 so we can know the payout exactly
      { from: coverHolder, gasPrice: 0 },
    );

    const ethBalanceAfter = toBN(await web3.eth.getBalance(coverHolder));
    const ethDiff = ethBalanceAfter.sub(ethBalanceBefore);
    bnEqual(ethDiff, sumAssured);

    const ethPerNXM = await p1.getTokenPrice(ETH);
    const burnRate = await incidents.BURN_RATE();
    const fullBurnAmount = ether('1').mul(sumAssured).div(ethPerNXM);

    const expectedBurnAmount = fullBurnAmount.mul(burnRate).divn(100);
    const actualAccumulatedBurn = await incidents.accumulatedBurn(cover.contractAddress);
    bnEqual(actualAccumulatedBurn, expectedBurnAmount);

    const expectedCoverStatus = toBN(CoverStatus.ClaimAccepted);
    const actualCoverStatus = await qd.getCoverStatusNo(coverId);
    bnEqual(actualCoverStatus, expectedCoverStatus);
  });

  it('increments accumulated burn on second payout', async function () {

    const { dai, incidents, qd, p1 } = this.contracts;

    const cover0 = { ...coverTemplate, period: 61 };
    const generationTime = `${Number(cover0.generationTime) + 1}`;
    const cover1 = { ...cover0, period: 61, generationTime };

    await buyCoverWithDai({ ...this.contracts, cover: cover0, coverHolder });
    await buyCoverWithDai({ ...this.contracts, cover: cover1, coverHolder });

    const coverStartDate = await time.latest();
    const priceBefore = ether('2'); // DAI per ybDAI
    const sumAssured = ether('1').muln(cover0.amount);
    const tokenAmount = ether('1').mul(sumAssured).div(priceBefore);

    const incidentDate = coverStartDate.addn(1);
    await addIncident(this.contracts, [owner], cover0.contractAddress, incidentDate, priceBefore);

    const [coverId0, coverId1] = await qd.getAllCoversOfUser(coverHolder);

    const totalTokenAmount = tokenAmount.muln(2);
    await ybDAI.mint(coverHolder, totalTokenAmount);
    await ybDAI.approve(incidents.address, totalTokenAmount, { from: coverHolder });

    const incidentId = '0';
    await incidents.redeemPayout(coverId0, incidentId, tokenAmount, { from: coverHolder });
    await incidents.redeemPayout(coverId1, incidentId, tokenAmount, { from: coverHolder });

    const daiPerNXM = await p1.getTokenPrice(dai.address);
    const burnRate = await incidents.BURN_RATE();
    const fullBurnAmount = ether('1').mul(sumAssured).div(daiPerNXM);
    const expectedBurnAmountPerCover = fullBurnAmount.mul(burnRate).divn(100);

    const expectedBurnAmountTotal = expectedBurnAmountPerCover.muln(2);
    const actualAccumulatedBurn = await incidents.accumulatedBurn(cover0.contractAddress);
    bnEqual(actualAccumulatedBurn, expectedBurnAmountTotal);
  });

  it('pushes burns', async function () {

    const { dai, incidents, qd, p1, ps } = this.contracts;

    const cover = { ...coverTemplate };
    await buyCoverWithDai({ ...this.contracts, cover, coverHolder });

    const coverStartDate = await time.latest();
    const priceBefore = ether('2'); // DAI per ybDAI
    const sumAssured = ether('1').muln(cover.amount);
    const tokenAmount = ether('1').mul(sumAssured).div(priceBefore);

    const incidentDate = coverStartDate.addn(1);
    await addIncident(this.contracts, [owner], cover.contractAddress, incidentDate, priceBefore);

    await ybDAI.mint(coverHolder, tokenAmount);
    await ybDAI.approve(incidents.address, tokenAmount, { from: coverHolder });

    await expectRevert(
      incidents.pushBurns(cover.contractAddress, 30),
      'Incidents: No burns to push',
    );

    const [coverId] = await qd.getAllCoversOfUser(coverHolder);
    const incidentId = '0';
    await incidents.redeemPayout(coverId, incidentId, tokenAmount, { from: coverHolder });

    const daiPerNXM = await p1.getTokenPrice(dai.address);
    const burnRate = await incidents.BURN_RATE();
    const fullBurnAmount = ether('1').mul(sumAssured).div(daiPerNXM);
    const expectedBurnAmount = fullBurnAmount.mul(burnRate).divn(100);

    const actualAccumulatedBurn = await incidents.accumulatedBurn(cover.contractAddress);
    bnEqual(actualAccumulatedBurn, expectedBurnAmount);

    await expectRevert(
      incidents.pushBurns(cover.contractAddress, 29),
      'Incidents: Pass at least 30 iterations',
    );

    // not using expectEvent because the event is emitted from ps
    // and therefore only present in rawLogs
    const pushTx = await incidents.pushBurns(cover.contractAddress, 30);
    const burnRequestedTopic0 = web3.utils.keccak256('BurnRequested(address,uint256)');

    const burnRequestedEvents = pushTx.receipt.rawLogs.filter(log => {
      return log.topics && log.topics[0] === burnRequestedTopic0;
    });

    assert.strictEqual(burnRequestedEvents.length, 1);
    const event = burnRequestedEvents[0];

    // get the latest 20 bytes (40 chars)
    const eventProtocol = '0x' + event.topics[1].slice(-40);
    assert.strictEqual(eventProtocol, cover.contractAddress);

    const burnEventAmount = toBN(web3.utils.hexToNumberString(event.data));
    bnEqual(burnEventAmount, expectedBurnAmount);
  });

  it('reverts on reentrant calls', async function () {
    const { incidents, qt, p1, mr, tk } = this.contracts;

    const productId = '0x0000000000000000000000000000000000000004';
    const cover = {
      amount: 10, // 10  eth
      price: '3000000000000000', // 0.003 dai or eth
      priceNXM: '1000000000000000000', // 1 nxm
      expireTime: '2000000000', // year 2033
      generationTime: '1600000000000',
      currency: hex('ETH'),
      period: 60,
      contractAddress: productId,
    };

    const ybETH = await ERC20MintableDetailed.new(
      'yield bearing ETH',
      'ybETH',
      18,
    );

    await incidents.addProducts([productId], [ybETH.address], [ETH], {
      from: owner,
    });

    const evilContract = await EvilContract.new(incidents.address);
    await mr.payJoiningFee(evilContract.address, {
      from: owner,
      value: ether('0.002'),
    });

    await mr.kycVerdict(evilContract.address, true);
    // await tk.approve(tc.address, MAX_UINT256, { from: member });
    await tk.transfer(evilContract.address, toBN(ether('2500')));

    const vrsData = await getQuoteSignature(
      coverToCoverDetailsArray(cover),
      cover.currency,
      cover.period,
      cover.contractAddress,
      qt.address,
    );

    const coverPrice = toBN(cover.price);

    // Add eth to evil contract
    await web3.eth.sendTransaction({
      from: owner,
      to: evilContract.address,
      value: ether('1000'),
    });

    const makeCoverBeginTx = await p1.makeCoverBegin.request(
      cover.contractAddress,
      cover.currency,
      coverToCoverDetailsArray(cover),
      cover.period,
      vrsData[0],
      vrsData[1],
      vrsData[2],
    );
    await evilContract.execute(
      [p1.address],
      [coverPrice],
      [makeCoverBeginTx.data],
    );

    const ethBalanceBefore = toBN(
      await web3.eth.getBalance(evilContract.address),
    );
    const coverStartDate = await time.latest();
    const priceBefore = ether('2'); // ETH per ybETH
    const sumAssured = ether('1').muln(cover.amount);
    const tokenAmount = ether('1')
      .mul(sumAssured)
      .div(priceBefore);
    const incidentDate = coverStartDate.addn(1);

    await addIncident(
      this.contracts,
      [owner],
      cover.contractAddress,
      incidentDate,
      priceBefore,
    );

    await ybETH.mint(evilContract.address, tokenAmount);
    const approveYbETHTx = await ybETH.approve.request(
      incidents.address,
      tokenAmount,
    );
    await evilContract.execute(
      [ybETH.address],
      [ether('0')],
      [approveYbETHTx.data],
    );

    const redeemPayoutTx = await incidents.redeemPayout.request(
      1,
      0,
      tokenAmount,
    );

    // Set fallback function of evil contract to call redeemPayout again
    await evilContract.setFallbackParams(
      [incidents.address],
      [ether('0')],
      [redeemPayoutTx.data],
    );

    // Calling redeemPayout from evil contract should revert
    await expectRevert(
      evilContract.execute(
        [incidents.address],
        [ether('0')],
        [redeemPayoutTx.data],
      ),
      'Incidents: Payout failed',
    );

    const ethBalanceAfter = toBN(
      await web3.eth.getBalance(evilContract.address),
    );

    // Since there shouln't be any payouts made, the balance should remain
    // unchanged.
    bnEqual(ethBalanceBefore, ethBalanceAfter);
  });
});<|MERGE_RESOLUTION|>--- conflicted
+++ resolved
@@ -1,14 +1,10 @@
 const { accounts, web3 } = require('hardhat');
 const { ether, expectRevert, time } = require('@openzeppelin/test-helpers');
-<<<<<<< HEAD
 const { coverToCoverDetailsArray } = require('../utils/buyCover');
-=======
->>>>>>> 6277ceb0
 const { toBN } = web3.utils;
 
 const { enrollMember } = require('../utils/enroll');
 const { buyCover, buyCoverWithDai } = require('../utils/buyCover');
-<<<<<<< HEAD
 const { getQuoteSignature } = require('../utils/getQuote');
 const { addIncident } = require('../utils/incidents');
 const {
@@ -16,11 +12,6 @@
     CoverStatus,
     Assets: { ETH },
   },
-=======
-const { addIncident } = require('../utils/incidents');
-const {
-  constants: { CoverStatus },
->>>>>>> 6277ceb0
   evm: { setNextBlockTime },
   helpers: { bnEqual, hex },
 } = require('../utils');
