// SPDX-License-Identifier: GPL-3.0-only

pragma solidity ^0.8.0;

import "../../interfaces/INXMToken.sol";
import "../../interfaces/IMemberRoles.sol";
import "../../interfaces/IPool.sol";
import "../../interfaces/ICover.sol";
import "../../interfaces/IClaims.sol";
import "../../interfaces/IAssessment.sol";
import "../../interfaces/IERC20Detailed.sol";
import "../../interfaces/IERC721Mock.sol";

import "../../abstract/MasterAwareV2.sol";
import "hardhat/console.sol";

/// Provides a way for cover owners to submit claims and redeem the payouts and facilitates
/// assessment processes where members decide the outcome of the events that lead to potential
/// payouts.
contract Claims is IClaims, MasterAwareV2 {

  // Ratios are defined between 0-10000 bps (i.e. double decimal precision percentage)
  uint internal constant RATIO_BPS = 10000;

  // Used in operations involving NXM tokens and divisions
  uint internal constant PRECISION = 10 ** 18;


  INXMToken internal immutable nxm;

  IERC721Mock internal immutable coverNFT;

  /* ========== STATE VARIABLES ========== */

  Configuration public override config;

  Claim[] public override claims;

  // Mapping from coverId to claimId used to check if a new claim can be submitted on the given
  // cover as long as the last submitted claim reached a final state.
  mapping(uint => ClaimSubmission) public lastSubmittedClaimOnCover;

  /* ========== CONSTRUCTOR ========== */

  constructor(address nxmAddress, address coverNFTAddress) {
    nxm = INXMToken(nxmAddress);
    // [todo] Replace with CoverNFT interface
    coverNFT = IERC721Mock(coverNFTAddress);
  }

  function initialize(address masterAddress) external {
    // The minimum cover premium per year is 2.6%. 20% of the cover premium is: 2.6% * 20% = 0.52%
    config.rewardRatio = 130; // 0.52%
    config.minAssessmentDepositRatio = 500; // 5% i.e. 0.05 ETH assessment minimum flat fee
    master = INXMMaster(masterAddress);
  }

  /* ========== VIEWS ========== */

  function max(uint a, uint b) internal pure returns (uint) {
    return a > b ? a : b;
  }

  function cover() internal view returns (ICover) {
    return ICover(getInternalContractAddress(ID.CO));
  }

  function assessment() internal view returns (IAssessment) {
    return IAssessment(getInternalContractAddress(ID.AS));
  }

  function pool() internal view returns (IPool) {
    return IPool(getInternalContractAddress(ID.P1));
  }

  function getClaimsCount() external override view returns (uint) {
    return claims.length;
  }

  function _getAssessmentDepositAndReward(
    uint requestedAmount,
    uint coverPeriod,
    uint payoutAsset
  ) internal view returns (uint, uint) {
    uint nxmPriceInPayoutAsset = pool().getTokenPrice(payoutAsset);
    uint nxmPriceInETH = pool().getTokenPrice(0);

    // Calculate the expected in NXM using the NXM price at cover purchase time
    uint expectedPayoutInNXM = requestedAmount * PRECISION / nxmPriceInPayoutAsset;

    // Determine the total rewards that should be minted for the assessors based on cover period
    uint totalReward = max(
      config.maxRewardNXM * PRECISION,
      expectedPayoutInNXM * config.rewardRatio * coverPeriod / 365 days / RATIO_BPS
    );

    uint dynamicDeposit = totalReward * nxmPriceInETH / PRECISION;
    uint minDeposit = 1 ether * uint(config.minAssessmentDepositRatio) / RATIO_BPS;

    // If dynamicDeposit falls below minDeposit use minDeposit instead
    uint deposit = minDeposit > dynamicDeposit ? minDeposit : dynamicDeposit;

    return (deposit, totalReward);
  }

  function getAssessmentDepositAndReward(
    uint requestedAmount,
    uint coverPeriod,
    uint payoutAsset
  ) external view returns (uint, uint) {
    return _getAssessmentDepositAndReward(requestedAmount, coverPeriod, payoutAsset);
  }

  /// Returns a Claim aggregated in a human-friendly format.
  ///
  /// @dev This view is meant to be used in user interfaces to get a claim in a format suitable for
  /// displaying all relevant information in as few calls as possible. See ClaimDisplay struct.
  ///
  /// @param id    Claim identifier for which the ClaimDisplay is returned
  function getClaimDisplay(uint id) internal view returns (ClaimDisplay memory) {
    Claim memory claim = claims[id];
    (IAssessment.Poll memory poll,,) = assessment().assessments(claim.assessmentId);

    ClaimStatus claimStatus;
    PayoutStatus payoutStatus;
    {
      // Determine the claims status
      if (block.timestamp < poll.end) {
        claimStatus = ClaimStatus.PENDING;
      } else if (poll.accepted > poll.denied) {
        claimStatus = ClaimStatus.ACCEPTED;
      } else {
        claimStatus = ClaimStatus.DENIED;
      }

      // Determine the payout status
      if (claimStatus == ClaimStatus.ACCEPTED) {
        if (claim.payoutRedeemed) {
          payoutStatus = PayoutStatus.COMPLETE;
        } else {
          (,,uint8 payoutCooldownDays) = assessment().config();
          if (
            block.timestamp >= poll.end +
            payoutCooldownDays * 1 days +
            config.payoutRedemptionPeriodDays * 1 days
          ) {
            payoutStatus = PayoutStatus.UNCLAIMED;
          } else {
            payoutStatus = PayoutStatus.PENDING;
          }
        }
      } else if (claimStatus == ClaimStatus.DENIED) {
        payoutStatus = PayoutStatus.DENIED;
      } else {
        payoutStatus = PayoutStatus.PENDING;
      }
    }

    (
      uint24 productId,
      /*uint8 payoutAsset*/,
      /*uint96 amount*/,
      uint32 coverStart,
      uint32 coverPeriod,
      /*uint80 nxmPrice*/
    ) = cover().covers(claim.coverId);

    uint coverEnd = coverStart + coverPeriod;

    string memory assetSymbol;
    if (claim.payoutAsset == 0) {
      assetSymbol = "ETH";
    } else {
      try IERC20Detailed(pool().assets(claim.payoutAsset)).symbol() returns (string memory v) {
        assetSymbol = v;
      } catch {
        // return assetSymbol as an empty string and use claim.payoutAsset instead in the UI
      }
    }

    return ClaimDisplay(
      id,
      productId,
      claim.coverId,
      claim.amount,
      assetSymbol,
      claim.payoutAsset,
      coverStart,
      coverEnd,
      poll.start,
      poll.end,
      uint(claimStatus),
      uint(payoutStatus)
    );
  }

  /// Returns an array of claims aggregated in a human-friendly format.
  ///
  /// @dev This view is meant to be used in user interfaces to get claims in a format suitable for
  /// displaying all relevant information in as few calls as possible. It can be used to paginate
  /// claims by providing the following paramterers:
  ///
  /// @param ids   Array of Claim ids which are returned as ClaimDisplay
  function getClaimsToDisplay (uint104[] calldata ids)
  external view returns (ClaimDisplay[] memory) {
    ClaimDisplay[] memory claimDisplays = new ClaimDisplay[](ids.length);
    for (uint i = 0; i < ids.length; i++) {
      uint104 id = ids[i];
      claimDisplays[i] = getClaimDisplay(id);
    }
    return claimDisplays;
  }

  /* === MUTATIVE FUNCTIONS ==== */

  /// Submits a claim for assessment
  ///
  /// @dev This function requires an ETH assessment fee. See: _getAssessmentDepositAndReward
  ///
  /// @param coverId          Cover identifier
  /// @param requestedAmount  The amount expected to be received at payout
  /// @param ipfsProofHash    The IPFS hash required for proof of loss. If this string is empty,
  ///                         no ProofSubmitted event is emitted.
  function submitClaim(
    uint24 coverId,
    uint96 requestedAmount,
    string calldata ipfsProofHash
  ) external payable override onlyMember {
    require(
      coverNFT.isApprovedOrOwner(msg.sender, coverId),
      "Only the owner or approved addresses can submit a claim"
    );
    {
      ClaimSubmission memory previousSubmission = lastSubmittedClaimOnCover[coverId];
      if (previousSubmission.exists) {
        uint80 assessmentId = claims[previousSubmission.claimId].assessmentId;
        IAssessment.Poll memory poll = assessment().getPoll(assessmentId);
        (,,uint8 payoutCooldownDays) = assessment().config();
        if (block.timestamp >= poll.end + payoutCooldownDays * 1 days) {
          if (
            poll.accepted > poll.denied &&
            block.timestamp < poll.end +
            payoutCooldownDays * 1 days +
            config.payoutRedemptionPeriodDays * 1 days
          ) {
            revert("A payout can still be redeemed");
          }
        } else {
          revert("A claim is already being assessed");
        }
      }
      lastSubmittedClaimOnCover[coverId] = ClaimSubmission(uint80(claims.length), true);
    }
    uint32 coverStart;
    uint32 coverPeriod;
    uint8 payoutAsset;
    {
      uint96 coverAmount;
      uint24 productId;
      (
        productId,
        payoutAsset,
        coverAmount,
        coverStart,
        coverPeriod,
        /*uint80 nxmPrice*/
      ) = cover().covers(coverId);
      (
        uint16 productType,
<<<<<<< HEAD
        /*address productAddress*/,
=======
        /*uint24 productId*/,
>>>>>>> 4a65e2ec
        /*uint payoutAssets*/
      ) = cover().products(productId);
      (
        /*string descriptionIpfsHash*/,
        uint8 redeemMethod,
        uint16 gracePeriodInDays
      ) = cover().productTypes(productType);
      require(redeemMethod == uint8(ICover.RedeemMethod.Claim), "Invalid redeem method");
      require(requestedAmount <= coverAmount, "Covered amount exceeded");
      require(coverStart <= block.timestamp, "Cover starts in the future");
      require(
        coverStart + coverPeriod + gracePeriodInDays * 1 days > block.timestamp,
        "Cover is outside the grace period"
      );
    }

<<<<<<< HEAD
=======
    {
      ICoverNFT coverNFT = cover().coverNFT();
      address owner = coverNFT.ownerOf(coverId);
      claimants.push(owner);
      coverNFT.transferFrom(owner, address(this), coverId);
    }
>>>>>>> 4a65e2ec

    if (bytes(ipfsProofHash).length > 0) {
      emit ProofSubmitted(coverId, msg.sender, ipfsProofHash);
    }

    Claim memory claim = Claim(
      0,
      coverId,
      requestedAmount,
      payoutAsset,
      false // payoutRedeemed
    );

    (uint deposit, uint totalReward) = _getAssessmentDepositAndReward(
      requestedAmount,
      coverPeriod,
      payoutAsset
    );

    require(msg.value >= deposit, "Assessment deposit is insufficient");
    if (msg.value > deposit) {
      // Refund ETH excess back to the sender
      (bool refunded, /* bytes data */) = msg.sender.call{value: msg.value - deposit}("");
      require(refunded, "Assessment deposit excess refund failed");
    }

    // Transfer the deposit to the pool
    (bool transferSucceeded, /* bytes data */) =  internalContracts[uint(ID.P1)].call{value: deposit}("");
    require(transferSucceeded, "Assessment deposit excess refund failed");

    uint newAssessmentId = assessment().startAssessment(totalReward, deposit);
    claim.assessmentId = uint80(newAssessmentId);
    claims.push(claim);

  }

  function redeemClaimPayout(uint104 claimId) external override {
    Claim memory claim = claims[claimId];
    (
      IAssessment.Poll memory poll,
      /*uint128 totalAssessmentReward*/,
      uint assessmentDeposit
    ) = assessment().assessments(claim.assessmentId);

    require(poll.accepted > poll.denied, "The claim needs to be accepted");

    (,,uint8 payoutCooldownDays) = assessment().config();
    require(
      block.timestamp >= poll.end + payoutCooldownDays * 1 days,
      "The claim is in cooldown period"
    );

    require(
      block.timestamp < poll.end +
      payoutCooldownDays * 1 days +
      config.payoutRedemptionPeriodDays * 1 days,
      "The redemption period has expired"
    );

    require(!claim.payoutRedeemed, "Payout has already been redeemed");
    claims[claimId].payoutRedeemed = true;

    address payable coverOwner = payable(cover().performPayoutBurn(
      claim.coverId,
      claim.amount
    ));

    bool payoutSucceeded;
    if (claim.payoutAsset == 0) {
      payoutSucceeded = pool().sendClaimPayout(
        claim.payoutAsset,
        coverOwner,
        claim.amount + assessmentDeposit
      );
    } else {
      bool depositRefundSucceeded = pool().sendClaimPayout(0, coverOwner, assessmentDeposit);
      require(depositRefundSucceeded, "Assessment deposit refund failed");
      payoutSucceeded = pool().sendClaimPayout(claim.payoutAsset, coverOwner, claim.amount);
    }
    require(payoutSucceeded, "Claim payout failed");

<<<<<<< HEAD
=======
    cover().coverNFT().transferFrom(address(this), claimants[claimId], claim.coverId);
    claims[claimId].coverRedeemed = true;
    (bool succeeded, /* bytes data */) = getInternalContractAddress(ID.P1).call{value: assessmentDeposit}("");
    require(succeeded, "Deposit transfer to pool failed");
>>>>>>> 4a65e2ec
  }

  function updateUintParameters(UintParams[] calldata paramNames, uint[] calldata values)
  external override onlyGovernance {
    Configuration memory newConfig = config;
    for (uint i = 0; i < paramNames.length; i++) {
      if (paramNames[i] == UintParams.payoutRedemptionPeriodDays) {
        newConfig.payoutRedemptionPeriodDays = uint8(values[i]);
        continue;
      }
      if (paramNames[i] == UintParams.rewardRatio) {
        newConfig.rewardRatio = uint16(values[i]);
        continue;
      }
      if (paramNames[i] == UintParams.minAssessmentDepositRatio) {
        newConfig.minAssessmentDepositRatio = uint16(values[i]);
        continue;
      }
    }
    config = newConfig;
  }

  function changeDependentContractAddress() external override {
    internalContracts[uint(ID.TC)] = master.getLatestAddress("TC");
    internalContracts[uint(ID.MR)] = master.getLatestAddress("MR");
    internalContracts[uint(ID.P1)] = master.getLatestAddress("P1");
    internalContracts[uint(ID.CO)] = master.getLatestAddress("CO");
    internalContracts[uint(ID.AS)] = master.getLatestAddress("AS");
  }
}<|MERGE_RESOLUTION|>--- conflicted
+++ resolved
@@ -267,11 +267,7 @@
       ) = cover().covers(coverId);
       (
         uint16 productType,
-<<<<<<< HEAD
         /*address productAddress*/,
-=======
-        /*uint24 productId*/,
->>>>>>> 4a65e2ec
         /*uint payoutAssets*/
       ) = cover().products(productId);
       (
@@ -288,16 +284,6 @@
       );
     }
 
-<<<<<<< HEAD
-=======
-    {
-      ICoverNFT coverNFT = cover().coverNFT();
-      address owner = coverNFT.ownerOf(coverId);
-      claimants.push(owner);
-      coverNFT.transferFrom(owner, address(this), coverId);
-    }
->>>>>>> 4a65e2ec
-
     if (bytes(ipfsProofHash).length > 0) {
       emit ProofSubmitted(coverId, msg.sender, ipfsProofHash);
     }
@@ -378,13 +364,6 @@
     }
     require(payoutSucceeded, "Claim payout failed");
 
-<<<<<<< HEAD
-=======
-    cover().coverNFT().transferFrom(address(this), claimants[claimId], claim.coverId);
-    claims[claimId].coverRedeemed = true;
-    (bool succeeded, /* bytes data */) = getInternalContractAddress(ID.P1).call{value: assessmentDeposit}("");
-    require(succeeded, "Deposit transfer to pool failed");
->>>>>>> 4a65e2ec
   }
 
   function updateUintParameters(UintParams[] calldata paramNames, uint[] calldata values)
