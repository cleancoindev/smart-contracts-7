--- conflicted
+++ resolved
@@ -10,12 +10,6 @@
 
   IERC721Mock public immutable coverNFT;
 
-<<<<<<< HEAD
-  ICover.CoverData[] public coverData;
-  mapping(uint => ICover.CoverSegment[]) coverSegments;
-
-  mapping(uint => ICover.PoolAllocation[]) stakingPoolsForCover;
-=======
   struct PerformPayoutBurnCalledWith {
     uint coverId;
     uint amount;
@@ -29,9 +23,10 @@
 
   PerformPayoutBurnCalledWith public performPayoutBurnCalledWith;
   MigrateCoverFromOwnerCalledWith public migrateCoverFromOwnerCalledWith;
-  ICover.CoverData[] public covers;
-  mapping(uint => ICover.CoverChunk[]) stakingPoolsForCover;
->>>>>>> e2441d06
+  ICover.CoverData[] public coverData;
+  mapping(uint => ICover.CoverSegment[]) coverSegments;
+  mapping(uint => ICover.PoolAllocation[]) stakingPoolsForCover;
+
   mapping(uint => uint96) public activeCoverAmountInNXM;
 
   ICover.Product[] public products;
